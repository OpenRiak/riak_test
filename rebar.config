{require_otp_vsn, "R16|17|18|19|20"}.
{cover_enabled, true}.
{edoc_opts, [{preprocess, true}]}.
%%{edoc_opts, [{doclet, edown_doclet}, {pretty_printer, erl_pp}]}.
%%{edoc_opts, [{doclet, my_layout}, {pretty_printer, erl_pp}]}.
%%{edoc_opts, [{layout, my_layout}, {file_suffix, ".xml"}, {pretty_printer, erl_pp}]}.
{erl_opts, [{src_dirs, [src, intercepts, perf]},
           % warnings_as_errors,
	   {parse_transform, lager_transform}]}.
{erl_first_files, ["src/rt_intercept_pt.erl"]}.

{eunit_opts, [verbose]}.

{deps, [
        gen_fsm_compat,
        {lager, ".*", {git, "git://github.com/basho/lager", {tag, "3.2.1"}}},
        {getopt, ".*", {git, "git://github.com/jcomellas/getopt", {tag, "v0.4"}}},
<<<<<<< HEAD
        {meck, {git, "git://github.com/eproxus/meck.git", {tag, "0.8.13"}}},
        {mapred_verify, ".*", {git, "git://github.com/basho/mapred_verify", {branch, "develop-3.0"}}},
        {riakc, ".*", {git, "git://github.com/basho/riak-erlang-client", {branch, "develop-3.0-292"}}},
        {riakhttpc, ".*", {git, "git://github.com/basho/riak-erlang-http-client", {branch, "develop-3.0-292"}}},
        {kvc, "1.7.0", {git, "https://github.com/etrepum/kvc", {tag, "v1.7.0"}}},
        {kv_index_tictactree, ".*", {git, "https://github.com/martinsumner/kv_index_tictactree.git", {branch, "develop-3.0"}}}
=======
        {meck, "0.8.2", {git, "git://github.com/basho/meck.git", {tag, "0.8.2"}}},
        {mapred_verify, ".*", {git, "git://github.com/basho/mapred_verify", {branch, "master"}}},
        {riakc, ".*", {git, "git://github.com/basho/riak-erlang-client", {branch, "develop-2.9"}}},
        {riakhttpc, ".*", {git, "git://github.com/basho/riak-erlang-http-client", {branch, "develop-2.9"}}},
        {kvc, "1.3.0", {git, "https://github.com/etrepum/kvc", {tag, "v1.3.0"}}},
        {druuid, ".*", {git, "git://github.com/kellymclaughlin/druuid.git", {tag, "0.2"}}},
        {rebar_lock_deps_plugin, ".*", {git, "https://github.com/basho/rebar_lock_deps_plugin.git", {tag, "3.1.0p1"}}},
        {kv_index_tictactree, ".*", {git, "https://github.com/martinsumner/kv_index_tictactree.git", {branch, "master"}}}
>>>>>>> c09ac763
       ]}.

{escript_incl_apps, [goldrush, lager, getopt, riakhttpc, riakc, ibrowse, mochiweb, kvc, kv_index_tictactree]}.
{escript_emu_args, "%%! -escript main riak_test_escript +K true +P 10000 -env ERL_MAX_PORTS 10000\n"}.

{post_hooks, [{"(linux|darwin|solaris|freebsd|netbsd|openbsd)",
               escriptize,
               "cp \"$REBAR_BUILD_DIR/bin/riak_test\" ./riak_test"},
              {"win32",
               escriptize,
               "robocopy \"%REBAR_BUILD_DIR%/bin/\" ./ riak_test* "
               "/njs /njh /nfl /ndl & exit /b 0"} % silence things
             ]}.
{profiles, [{test, [{extra_src_dirs, ["tests", "perf"]}]}]}.
%% {plugin_dir, "src"}.
%% {plugins, [rebar_riak_test_plugin]}.
%% {riak_test, [
%%   {test_paths, ["tests", "perf"]},
%%   {test_output, "ebin"}
%%]}.<|MERGE_RESOLUTION|>--- conflicted
+++ resolved
@@ -1,12 +1,13 @@
-{require_otp_vsn, "R16|17|18|19|20"}.
+{require_otp_vsn, "R16|17|18|19|20|21|22"}.
+
 {cover_enabled, true}.
+
 {edoc_opts, [{preprocess, true}]}.
-%%{edoc_opts, [{doclet, edown_doclet}, {pretty_printer, erl_pp}]}.
-%%{edoc_opts, [{doclet, my_layout}, {pretty_printer, erl_pp}]}.
-%%{edoc_opts, [{layout, my_layout}, {file_suffix, ".xml"}, {pretty_printer, erl_pp}]}.
+
 {erl_opts, [{src_dirs, [src, intercepts, perf]},
            % warnings_as_errors,
 	   {parse_transform, lager_transform}]}.
+
 {erl_first_files, ["src/rt_intercept_pt.erl"]}.
 
 {eunit_opts, [verbose]}.
@@ -15,23 +16,12 @@
         gen_fsm_compat,
         {lager, ".*", {git, "git://github.com/basho/lager", {tag, "3.2.1"}}},
         {getopt, ".*", {git, "git://github.com/jcomellas/getopt", {tag, "v0.4"}}},
-<<<<<<< HEAD
         {meck, {git, "git://github.com/eproxus/meck.git", {tag, "0.8.13"}}},
         {mapred_verify, ".*", {git, "git://github.com/basho/mapred_verify", {branch, "develop-3.0"}}},
         {riakc, ".*", {git, "git://github.com/basho/riak-erlang-client", {branch, "develop-3.0-292"}}},
         {riakhttpc, ".*", {git, "git://github.com/basho/riak-erlang-http-client", {branch, "develop-3.0-292"}}},
         {kvc, "1.7.0", {git, "https://github.com/etrepum/kvc", {tag, "v1.7.0"}}},
         {kv_index_tictactree, ".*", {git, "https://github.com/martinsumner/kv_index_tictactree.git", {branch, "develop-3.0"}}}
-=======
-        {meck, "0.8.2", {git, "git://github.com/basho/meck.git", {tag, "0.8.2"}}},
-        {mapred_verify, ".*", {git, "git://github.com/basho/mapred_verify", {branch, "master"}}},
-        {riakc, ".*", {git, "git://github.com/basho/riak-erlang-client", {branch, "develop-2.9"}}},
-        {riakhttpc, ".*", {git, "git://github.com/basho/riak-erlang-http-client", {branch, "develop-2.9"}}},
-        {kvc, "1.3.0", {git, "https://github.com/etrepum/kvc", {tag, "v1.3.0"}}},
-        {druuid, ".*", {git, "git://github.com/kellymclaughlin/druuid.git", {tag, "0.2"}}},
-        {rebar_lock_deps_plugin, ".*", {git, "https://github.com/basho/rebar_lock_deps_plugin.git", {tag, "3.1.0p1"}}},
-        {kv_index_tictactree, ".*", {git, "https://github.com/martinsumner/kv_index_tictactree.git", {branch, "master"}}}
->>>>>>> c09ac763
        ]}.
 
 {escript_incl_apps, [goldrush, lager, getopt, riakhttpc, riakc, ibrowse, mochiweb, kvc, kv_index_tictactree]}.
@@ -45,10 +35,5 @@
                "robocopy \"%REBAR_BUILD_DIR%/bin/\" ./ riak_test* "
                "/njs /njh /nfl /ndl & exit /b 0"} % silence things
              ]}.
+
 {profiles, [{test, [{extra_src_dirs, ["tests", "perf"]}]}]}.
-%% {plugin_dir, "src"}.
-%% {plugins, [rebar_riak_test_plugin]}.
-%% {riak_test, [
-%%   {test_paths, ["tests", "perf"]},
-%%   {test_output, "ebin"}
-%%]}.