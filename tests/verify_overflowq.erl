%% -------------------------------------------------------------------
%%
%% This file is provided to you under the Apache License,
%% Version 2.0 (the "License"); you may not use this file
%% except in compliance with the License.  You may obtain
%% a copy of the License at
%%
%%   http://www.apache.org/licenses/LICENSE-2.0
%%
%% Unless required by applicable law or agreed to in writing,
%% software distributed under the License is distributed on an
%% "AS IS" BASIS, WITHOUT WARRANTIES OR CONDITIONS OF ANY
%% KIND, either express or implied.  See the License for the
%% specific language governing permissions and limitations
%% under the License.
%%
%% -------------------------------------------------------------------
%% @doc
%% Run erase_keys and find_tombs - with use of persistence
%% (i.e. queue may overflow)
-module(verify_overflowq).
-behavior(riak_test).

-export([confirm/0]).

-include_lib("kernel/include/logger.hrl").
-include_lib("stdlib/include/assert.hrl").

-define(NUM_NODES, 4).
-define(LOOP_COUNT, 50).
-define(TEST_BUCKET, <<"repl-aae-fullsync-systest_del">>).

-define(CONFIG(RingSize, NVal, DeleteMode, QueueLimit), [
        {riak_core,
            [
             {ring_creation_size, RingSize},
             {default_bucket_props,
                 [
                     {n_val, NVal},
                     {allow_mult, true},
                     {dvv_enabled, true}
                 ]}
            ]
        },
        {riak_kv,
          [
            {anti_entropy, {off, []}},
            {tictacaae_active, active},
            {tictacaae_parallelstore, leveled_ko},
                % if backend not leveled will use parallel key-ordered
                % store
            {tictacaae_storeheads, true},
            {tictacaae_rebuildwait, 4},
            {tictacaae_rebuilddelay, 3600000},
            {tictacaae_exchangetick, 300000},
            {tictacaae_rebuildtick, 3600000}, % don't tick for an hour!
            {ttaaefs_maxresults, 128},
            {eraser_queue_limit, QueueLimit},
            {reaper_queue_limit, QueueLimit},
            {delete_mode, DeleteMode}
          ]}
        ]).

confirm() ->
    ?LOG_INFO("Test erasing and reaping of keys - overflow queue"),
    Nodes1 = rt:build_cluster(?NUM_NODES, ?CONFIG(16, 3, keep, 1000)),
    pass = test_eraseandreap(Nodes1, 1000),
    rt:clean_cluster(Nodes1),

    ?LOG_INFO("Test erasing and reaping of keys - no overflow"),
    Nodes2 = rt:build_cluster(?NUM_NODES, ?CONFIG(16, 3, keep, 100000)),
    test_eraseandreap(Nodes2, 100000).

test_eraseandreap(Nodes, MaxQueueSize) ->
    KeyCount = 50000,
    Mod = nextgenrepl_deletewithfailure,

    [Node1|_Rest] = Nodes,
    Mod:write_to_cluster(Node1, 1, KeyCount, new_obj),
    {ok, K0} = Mod:aae_fold(Node1,
                        pb,
                        {erase_keys,
                            ?TEST_BUCKET, all, all, all,
                            count}),
    ?assertMatch(KeyCount, K0),

    {ok, K1} = Mod:aae_fold(Node1,
                        pb,
                        {erase_keys,
                            ?TEST_BUCKET, all, all, all,
                            local}),
    ?assertMatch(KeyCount, K1),
    wait_for_deletes_to_queue(Nodes, MaxQueueSize),

<<<<<<< HEAD
    {ok, 0} =
=======
    lager:info(
        "Counting keys to be erased - should be 0"
    ),
    {ok, 0} = 
>>>>>>> 195c1f5d
        Mod:wait_for_outcome
            (Mod, aae_fold,
                [Node1, pb,
                    {erase_keys,
                        ?TEST_BUCKET, all, all, all,
                        count}],
                    {ok, 0},
                    ?LOOP_COUNT),

    {ok, K2} = Mod:aae_fold(Node1,
                        pb,
                        {reap_tombs,
                            ?TEST_BUCKET, all, all, all,
                            local}),
    ?assertMatch(KeyCount, K2),
    wait_for_reaps_to_queue(Nodes, MaxQueueSize),

    lager:info(
        "Counting tombs to be reaped - should be 0"
    ),
    0 = Mod:wait_for_outcome
            (Mod,
                length_aae_fold,
                [Node1,
                    pb,
                    {find_tombs,
                        ?TEST_BUCKET, all, all, all}],
                    0,
                    ?LOOP_COUNT),
<<<<<<< HEAD

    pass.
=======
    
    pass.


wait_for_reaps_to_queue([], _MaxQueueSize) ->
    lager:info(
        "Reaps queued on all nodes - "
        "change_method of local distributed reaps");
wait_for_reaps_to_queue([N|Rest], MaxQueueSize) ->
    rt:wait_until(
        fun() ->
            {mqueue_lengths, MQLs} =
                lists:keyfind(
                    mqueue_lengths,
                    1,
                    rpc:call(N, riak_kv_reaper, reap_stats, [])),
            lager:info("Reap queue lengths ~w on ~w", [MQLs, N]),
            QS = lists:sum(lists:map(fun({_P, L}) -> L end, MQLs)),
            ?assert(QS =< MaxQueueSize),
            QS > 0
        end
    ),
    lager:info("Reaps queued on Node ~p", [N]),
    wait_for_reaps_to_queue(Rest, MaxQueueSize).

wait_for_deletes_to_queue([], _MaxQueueSize) ->
    lager:info(
        "Deletes queued on all nodes - "
        "change_method of local distributed erases");
wait_for_deletes_to_queue([N|Rest], MaxQueueSize) ->
    rt:wait_until(
        fun() ->
            {mqueue_lengths, MQLs} =
                lists:keyfind(
                    mqueue_lengths,
                    1,
                    rpc:call(N, riak_kv_eraser, delete_stats, [])),
            lager:info("Erase queue lengths ~w on ~w", [MQLs, N]),
            QS = lists:sum(lists:map(fun({_P, L}) -> L end, MQLs)),
            ?assert(QS =< MaxQueueSize),
            QS > 0
        end
    ),
    lager:info("Deletes queued on Node ~p", [N]),
    wait_for_deletes_to_queue(Rest, MaxQueueSize).
>>>>>>> 195c1f5d
<|MERGE_RESOLUTION|>--- conflicted
+++ resolved
@@ -92,14 +92,10 @@
     ?assertMatch(KeyCount, K1),
     wait_for_deletes_to_queue(Nodes, MaxQueueSize),
 
-<<<<<<< HEAD
-    {ok, 0} =
-=======
-    lager:info(
+    ?LOG_INFO(
         "Counting keys to be erased - should be 0"
     ),
     {ok, 0} = 
->>>>>>> 195c1f5d
         Mod:wait_for_outcome
             (Mod, aae_fold,
                 [Node1, pb,
@@ -117,7 +113,7 @@
     ?assertMatch(KeyCount, K2),
     wait_for_reaps_to_queue(Nodes, MaxQueueSize),
 
-    lager:info(
+    ?LOG_INFO(
         "Counting tombs to be reaped - should be 0"
     ),
     0 = Mod:wait_for_outcome
@@ -129,16 +125,12 @@
                         ?TEST_BUCKET, all, all, all}],
                     0,
                     ?LOOP_COUNT),
-<<<<<<< HEAD
 
-    pass.
-=======
-    
     pass.
 
 
 wait_for_reaps_to_queue([], _MaxQueueSize) ->
-    lager:info(
+    ?LOG_INFO(
         "Reaps queued on all nodes - "
         "change_method of local distributed reaps");
 wait_for_reaps_to_queue([N|Rest], MaxQueueSize) ->
@@ -149,17 +141,17 @@
                     mqueue_lengths,
                     1,
                     rpc:call(N, riak_kv_reaper, reap_stats, [])),
-            lager:info("Reap queue lengths ~w on ~w", [MQLs, N]),
+            ?LOG_INFO("Reap queue lengths ~w on ~w", [MQLs, N]),
             QS = lists:sum(lists:map(fun({_P, L}) -> L end, MQLs)),
             ?assert(QS =< MaxQueueSize),
             QS > 0
         end
     ),
-    lager:info("Reaps queued on Node ~p", [N]),
+    ?LOG_INFO("Reaps queued on Node ~p", [N]),
     wait_for_reaps_to_queue(Rest, MaxQueueSize).
 
 wait_for_deletes_to_queue([], _MaxQueueSize) ->
-    lager:info(
+    ?LOG_INFO(
         "Deletes queued on all nodes - "
         "change_method of local distributed erases");
 wait_for_deletes_to_queue([N|Rest], MaxQueueSize) ->
@@ -170,12 +162,11 @@
                     mqueue_lengths,
                     1,
                     rpc:call(N, riak_kv_eraser, delete_stats, [])),
-            lager:info("Erase queue lengths ~w on ~w", [MQLs, N]),
+            ?LOG_INFO("Erase queue lengths ~w on ~w", [MQLs, N]),
             QS = lists:sum(lists:map(fun({_P, L}) -> L end, MQLs)),
             ?assert(QS =< MaxQueueSize),
             QS > 0
         end
     ),
-    lager:info("Deletes queued on Node ~p", [N]),
-    wait_for_deletes_to_queue(Rest, MaxQueueSize).
->>>>>>> 195c1f5d
+    ?LOG_INFO("Deletes queued on Node ~p", [N]),
+    wait_for_deletes_to_queue(Rest, MaxQueueSize).