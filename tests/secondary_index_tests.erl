%% -------------------------------------------------------------------
%%
%% Copyright (c) 2012-2013 Basho Technologies, Inc.
%%
%% This file is provided to you under the Apache License,
%% Version 2.0 (the "License"); you may not use this file
%% except in compliance with the License.  You may obtain
%% a copy of the License at
%%
%%   http://www.apache.org/licenses/LICENSE-2.0
%%
%% Unless required by applicable law or agreed to in writing,
%% software distributed under the License is distributed on an
%% "AS IS" BASIS, WITHOUT WARRANTIES OR CONDITIONS OF ANY
%% KIND, either express or implied.  See the License for the
%% specific language governing permissions and limitations
%% under the License.
%%
%% -------------------------------------------------------------------
-module(secondary_index_tests).
-behavior(riak_test).

-export([confirm/0]).

-export([
    assertExactQuery/5, assertRangeQuery/7,
    http_query/2, http_query/3,
    http_stream/3,
    int_to_field1_bin/1,
    int_to_key/1,
    pb_query/3,
    put_an_object/2, put_an_object/4,
    stream_loop/0,
    stream_pb/2, stream_pb/3,
    url/2
]).

-include_lib("kernel/include/logger.hrl").
-include_lib("stdlib/include/assert.hrl").
-include_lib("riakc/include/riakc.hrl").

-define(BUCKET, <<"2ibucket">>).
-define(KEYS(A), [int_to_key(A)]).
-define(KEYS(A,B), [int_to_key(N) || N <- lists:seq(A,B)]).
-define(KEYS(A,B,C), [int_to_key(N) || N <- lists:seq(A,B), C]).
-define(KEYS(A,B,G1,G2), [int_to_key(N) || N <- lists:seq(A,B), G1, G2]).

confirm() ->
    Conf =
        [{riak_core,
            [{default_bucket_props,
                [{allow_mult, true}, {dvv_enabled, true}]}
            ]},
            {riak_kv, [{secondary_index_json, otp}, {regex_library, pcre}]
        }],
    Nodes = rt:build_cluster(3, Conf),
    ?assertEqual(ok, rt:wait_until_nodes_ready(Nodes)),

    %% First test with sorting non-paginated results off by default
    SetResult = rpc:multicall(Nodes, application, set_env,
                              [riak_kv, secondary_index_sort_default, false]),
    AOK = [ok || _ <- lists:seq(1, length(Nodes))],
    ?assertMatch({AOK, []}, SetResult),

    PBC = rt:pbc(hd(Nodes)),
    HTTPC = rt:httpc(hd(Nodes)),
    Clients = [{pb, PBC}, {http, HTTPC}],

    [put_an_object(PBC, N) || N <- lists:seq(0, 20)],

    K = fun int_to_key/1,

    assertExactQuery(Clients, ?KEYS(5), <<"field1_bin">>, <<"val5">>),
    assertExactQuery(Clients, ?KEYS(5), <<"field2_int">>, 5),
    assertExactQuery(Clients, ?KEYS(5, 9), <<"field3_int">>, 5),
    assertRangeQuery(Clients, ?KEYS(10, 18), <<"field1_bin">>, <<"val10">>, <<"val18">>),
    assertRangeQuery(Clients, ?KEYS(12), <<"field1_bin">>, <<"val10">>, <<"val18">>, <<"v...2">>),
    assertRangeQuery(Clients, ?KEYS(10, 19), <<"field2_int">>, 10, 19),
    assertRangeQuery(Clients, ?KEYS(10, 17), <<"$key">>, int_to_key(10), int_to_key(17)),
    assertRangeQuery(Clients, ?KEYS(12), <<"$key">>, int_to_key(10), int_to_key(17), <<"ob.*2">>),

<<<<<<< HEAD
    ?LOG_INFO("Delete an object, verify deletion..."),
    ToDel = [<<"obj05">>, <<"obj11">>],
=======
    lager:info("Delete an object, verify deletion..."),
    ToDel = [int_to_key(5), int_to_key(11)],
>>>>>>> 195c1f5d
    [?assertMatch(ok, riakc_pb_socket:delete(PBC, ?BUCKET, KD)) || KD <- ToDel],
    ?LOG_INFO("Make sure the tombstone is reaped..."),
    ?assertMatch(ok, rt:wait_until(fun() -> rt:pbc_really_deleted(PBC, ?BUCKET, ToDel) end)),

    assertExactQuery(Clients, [], <<"field1_bin">>, <<"val5">>),
    assertExactQuery(Clients, [], <<"field2_int">>, 5),
    assertExactQuery(Clients, ?KEYS(6, 9), <<"field3_int">>, 5),
    assertRangeQuery(Clients, ?KEYS(10, 18, N /= 11), <<"field1_bin">>, <<"val10">>, <<"val18">>),
    assertRangeQuery(Clients, ?KEYS(10), <<"field1_bin">>, <<"val10">>, <<"val18">>, <<"10$">>),
    assertRangeQuery(Clients, ?KEYS(10, 19, N /= 11), <<"field2_int">>, 10, 19),
    assertRangeQuery(Clients, ?KEYS(10, 17, N /= 11), <<"$key">>, int_to_key(10), int_to_key(17)),
    assertRangeQuery(Clients, ?KEYS(12), <<"$key">>, int_to_key(10), int_to_key(17), <<"2">>),

    %% Verify the $key index, and riak_kv#367 regression
    assertRangeQuery(Clients, ?KEYS(6), <<"$key">>, int_to_key(6), int_to_key(6)),
    assertRangeQuery(Clients, ?KEYS(6,7), <<"$key">>, int_to_key(6), int_to_key(7)),

    %% Exercise sort set to true by default
    SetResult2 = rpc:multicall(Nodes, application, set_env,
                               [riak_kv, secondary_index_sort_default, true]),
    ?assertMatch({AOK, []}, SetResult2),

    assertExactQuery(Clients, ?KEYS(15, 19),
                     <<"field3_int">>, 15, {undefined, true}),
    %% Keys ordered by val index term, since 2i order is {term, key}
    KsVal = [A || {_, A} <-
                  lists:sort([{int_to_field1_bin(N), K(N)} ||
                        N <- lists:seq(0, 20), N /= 11, N /= 5])],
    assertRangeQuery(Clients, KsVal,
                     <<"field1_bin">>, <<"val0">>, <<"val9">>, undefined, {undefined, true}),
    assertRangeQuery(Clients, ?KEYS(0, 20, N /= 11, N /= 5),
                     <<"field2_int">>, 0, 20, undefined, {undefined, true}),
    assertRangeQuery(Clients, ?KEYS(0, 20, N /= 11, N /= 5),
                     <<"$key">>, int_to_key(0), int_to_key(20), undefined, {undefined, true}),

    %% Verify bignum sort order in sext -- eleveldb only (riak_kv#499)
    TestIdxVal = 1362400142028,
    [TestObj] = ?KEYS(TestIdxVal),
    put_an_object(PBC, TestIdxVal),
    assertRangeQuery(Clients,
                     [int_to_key(TestIdxVal)],
                     <<"field2_int">>,
                     1000000000000,
                     TestIdxVal),

    ?LOG_INFO("Add back deleted objects"),
    put_an_object(PBC, 5),
    put_an_object(PBC, 11),

    ?assertMatch(ok, riakc_pb_socket:delete(PBC, ?BUCKET, TestObj)),
    ?LOG_INFO("Make sure the tombstone is reaped..."),
    ?assertMatch(ok, rt:wait_until(fun() -> rt:pbc_really_deleted(PBC, ?BUCKET, ?KEYS(TestIdxVal)) end)),

    ?LOG_INFO("Create sibling objects with alternative indexes"),
    [put_a_sibling_object(PBC, N) || N <- lists:seq(0, 20)],

    assertExactQuery(Clients, ?KEYS(3, 4), <<"field1_bin">>, <<"val4">>),
    assertExactQuery(Clients, ?KEYS(4, 5), <<"field2_int">>, 5),
    assertExactQuery(Clients, ?KEYS(5, 9), <<"field3_int">>, 5),
    assertRangeQuery(Clients,
        ?KEYS(9) ++ lists:sort(?KEYS(10, 17) ++ ?KEYS(10, 17)) ++ ?KEYS(18),
        <<"field1_bin">>, <<"val10">>, <<"val18">>),
    assertRangeQuery(Clients, ?KEYS(11, 12), <<"field1_bin">>, <<"val10">>, <<"val18">>, <<"v...2">>),
    assertRangeQuery(Clients,
        ?KEYS(9) ++ lists:sort(?KEYS(10, 18) ++ ?KEYS(10, 18)) ++ ?KEYS(19),
        <<"field2_int">>, 10, 19),
    assertRangeQuery(Clients, ?KEYS(10, 17), <<"$key">>, int_to_key(10), int_to_key(17)),
    assertRangeQuery(Clients, ?KEYS(12), <<"$key">>, int_to_key(10), int_to_key(17), <<"ob.*2">>),

<<<<<<< HEAD
    ?LOG_INFO("Delete an object, verify deletion..."),
    ToDel = [<<"obj05">>, <<"obj11">>],
=======
    lager:info("Delete an object, verify deletion..."),
    ToDel = [int_to_key(5), int_to_key(11)],
>>>>>>> 195c1f5d
    [?assertMatch(ok, riakc_pb_socket:delete(PBC, ?BUCKET, KD)) || KD <- ToDel],
    ?LOG_INFO("Make sure the tombstone is reaped..."),
    ?assertMatch(ok, rt:wait_until(fun() -> rt:pbc_really_deleted(PBC, ?BUCKET, ToDel) end)),

    assertRangeQuery(Clients,
        ?KEYS(9) ++ ?KEYS(10) ++ ?KEYS(10) ++
        lists:sort(?KEYS(12, 17) ++ ?KEYS(12, 17)) ++ ?KEYS(18),
        <<"field1_bin">>, <<"val10">>, <<"val18">>),

    pass.

assertExactQuery(Clients, Expected, Index, Value) ->
    assertExactQuery(Clients, Expected, Index, Value, {false, false}),
    assertExactQuery(Clients, Expected, Index, Value, {true, true}).

assertExactQuery(Clients, Expected, Index, Value, Sorted) when is_list(Clients) ->
    [assertExactQuery(C, Expected, Index, Value, Sorted) || C <- Clients];
assertExactQuery({ClientType, Client}, Expected, Index, Value,
                 {Sort, ExpectSorted}) ->
    ?LOG_INFO("Searching Index ~0p for ~0p, sort: ~0p ~0p with client ~0p",
               [Index, Value, Sort, ExpectSorted, ClientType]),
    {ok, ?INDEX_RESULTS{keys=Results}} = case ClientType of
        pb ->
             riakc_pb_socket:get_index_eq(Client, ?BUCKET, Index, Value,
                                          [{pagination_sort, Sort} || Sort /= undefined]);
        http ->
            rhc:get_index(Client, ?BUCKET, Index, Value, [{pagination_sort, Sort}])
    end,

    ActualKeys = case ExpectSorted of
        true -> Results;
        _ -> lists:sort(Results)
    end,
    ?LOG_INFO("Expected: ~0p", [Expected]),
    ?LOG_INFO("Actual  : ~0p", [Results]),
    ?LOG_INFO("Sorted  : ~0p", [ActualKeys]),
    ?assertEqual(Expected, ActualKeys).

assertRangeQuery(Clients, Expected, Index, StartValue, EndValue) ->
    assertRangeQuery(Clients, Expected, Index, StartValue, EndValue, undefined).

assertRangeQuery(Clients, Expected, Index, StartValue, EndValue, Re) ->
    assertRangeQuery(Clients, Expected, Index, StartValue, EndValue, Re, {false, false}),
    assertRangeQuery(Clients, Expected, Index, StartValue, EndValue, Re, {true, true}).

assertRangeQuery(Clients, Expected, Index, StartValue, EndValue, Re, Sort) when is_list(Clients) ->
    [assertRangeQuery(C, Expected, Index, StartValue, EndValue, Re, Sort) || C <- Clients];
assertRangeQuery({ClientType, Client}, Expected, Index, StartValue, EndValue, Re,
                 {Sort, ExpectSorted}) ->
    ?LOG_INFO("Searching Index ~0p for ~0p-~0p re:~0p, sort: ~0p, ~0p with ~0p client",
               [Index, StartValue, EndValue, Re, Sort, ExpectSorted, ClientType]),
    {ok, ?INDEX_RESULTS{keys=Results}} = case ClientType of
        pb ->
            riakc_pb_socket:get_index_range(Client, ?BUCKET, Index, StartValue, EndValue,
                                            [{term_regex, Re} || Re /= undefined] ++
                                            [{pagination_sort, Sort} || Sort /= undefined]);
        http ->
            rhc:get_index(Client,  ?BUCKET, Index, {StartValue, EndValue},
                                            [{term_regex, Re} || Re /= undefined] ++
                                            [{pagination_sort, Sort}])
    end,
    ActualKeys = case ExpectSorted of
        true -> Results;
        _ -> lists:sort(Results)
    end,
    ?LOG_INFO("Expected: ~0p", [Expected]),
    ?LOG_INFO("Actual  : ~0p", [Results]),
    ?LOG_INFO("Sorted  : ~0p", [ActualKeys]),
    ?assertEqual(Expected, ActualKeys).

%% general 2i utility
put_an_object(Pid, N) ->
    Key = int_to_key(N),
    Data = io_lib:format("data~p", [N]),
    BinIndex = int_to_field1_bin(N),
    Indexes = [{"field1_bin", BinIndex},
               {"field2_int", N},
               % every 5 items indexed together
               {"field3_int", N - (N rem 5)}
              ],
    put_an_object(Pid, Key, Data, Indexes).

put_a_sibling_object(Pid, N) ->
    Key = int_to_key(N),
    Data = io_lib:format("data~p", [N + 1]),
    BinIndex = int_to_field1_bin(N + 1),
    Indexes = [{"field1_bin", BinIndex},
               {"field2_int", N + 1},
               % every 5 items indexed together
               {"field3_int", N - (N rem 5)}
              ],
    put_an_object(Pid, Key, Data, Indexes).

put_an_object(Pid, Key, Data, Indexes) when is_list(Indexes) ->
<<<<<<< HEAD
    ?LOG_INFO("Putting object ~0p", [Key]),
=======
    lager:debug("Putting object ~p", [Key]),
>>>>>>> 195c1f5d
    MetaData = dict:from_list([{<<"index">>, Indexes}]),
    Robj0 = riakc_obj:new(?BUCKET, Key),
    Robj1 = riakc_obj:update_value(Robj0, Data),
    Robj2 = riakc_obj:update_metadata(Robj1, MetaData),
    riakc_pb_socket:put(Pid, Robj2);
put_an_object(Pid, Key, IntIndex, BinIndex) when is_integer(IntIndex), is_binary(BinIndex) ->
    put_an_object(Pid, Key, Key, [{"field1_bin", BinIndex},{"field2_int", IntIndex}]).



int_to_key(N) ->
    list_to_binary(io_lib:format("obj~16..0B", [N])).

int_to_field1_bin(N) ->
    list_to_binary(io_lib:format("val~p", [N])).

stream_pb(Pid, Q) ->
    pb_query(Pid, Q, [stream]),
    stream_loop().

stream_pb(Pid, Q, Opts) ->
    pb_query(Pid, Q, [stream|Opts]),
    stream_loop().

-spec stream_loop() -> {ok, orddict:orddict()} | {error, term()}.
stream_loop() ->
    stream_loop(orddict:new()).

-spec stream_loop(Acc :: orddict:orddict())
        -> {ok, orddict:orddict()} | {error, term()}.
stream_loop(Acc) ->
    receive
        {_Ref, {done, undefined}} ->
            {ok, orddict:to_list(Acc)};
        {_Ref, {done, Continuation}} ->
            {ok, orddict:store(continuation, Continuation, Acc)};
        {_Ref, ?INDEX_STREAM_RESULT{terms=undefined, keys=Keys}} ->
            Acc2 = orddict:update(keys, fun(Existing) -> Existing++Keys end, Keys, Acc),
            stream_loop(Acc2);
        {_Ref, ?INDEX_STREAM_RESULT{terms=Results}} ->
            Acc2 = orddict:update(results, fun(Existing) -> Existing++Results end, Results, Acc),
            stream_loop(Acc2);
        {_Ref, {error, <<"{error,", _/binary>> = Bin} = BinErr} ->
            case rt_util:parse_term(Bin) of
                {ok, {error, _} = ParsedErr} ->
                    ParsedErr;
                _ ->
                    BinErr
            end;
        {_Ref, {error, _} = Err} ->
            Err;
        {_Ref, Wat} ->
            ?LOG_INFO("got a wat ~0p", [Wat]),
            {error, {wat, Wat}}
    end.

pb_query(Pid, {Field, Val}, Opts) ->
    riakc_pb_socket:get_index_eq(Pid, ?BUCKET, Field, Val, Opts);
pb_query(Pid, {Field, Start, End}, Opts) ->
    riakc_pb_socket:get_index_range(Pid, ?BUCKET, Field, Start, End, Opts).

http_stream(NodePath, Query, Opts) ->
    http_query(NodePath, Query, [{stream, true} | Opts], stream).

http_query(NodePath, Q) ->
    http_query(NodePath, Q, []).

http_query(NodePath, Query, Opts) ->
    http_query(NodePath, Query, Opts, undefined).

http_query(NodePath, {Field, Value}, Opts, Pid) ->
    QString = opts_to_qstring(Opts, []),
    Flag = case is_integer(Value) of true -> "w"; false -> "s" end,
    Url = url("~s/buckets/~s/index/~s/~"++Flag++"~s", [NodePath, ?BUCKET, Field, Value, QString]),
    http_get(Url, Pid);
http_query(NodePath, {Field, Start, End}, Opts, Pid) ->
    QString = opts_to_qstring(Opts, []),
    Flag = case is_integer(Start) of true -> "w"; false -> "s" end,
    Url = url("~s/buckets/~s/index/~s/~"++Flag++"/~"++Flag++"~s", [NodePath, ?BUCKET, Field, Start, End, QString]),
    http_get(Url, Pid).

url(Format, Elements) ->
    Path = io_lib:format(Format, Elements),
    lists:flatten(Path).

http_get(Url, undefined) ->
    ?LOG_INFO("getting ~0p", [Url]),
    {ok,{{"HTTP/1.1",200,"OK"}, _, Body}} = httpc:request(Url),
    {struct, Result} = mochijson2:decode(Body),
    Result;
http_get(Url, stream) ->
    ?LOG_INFO("streaming ~0p", [Url]),
    {ok, Ref} = httpc:request(get, {Url, []}, [], [{stream, self}, {sync, false}]),
    start_http_stream(Ref).

opts_to_qstring([], QString) ->
    QString;
opts_to_qstring([Opt|Rest], []) ->
    QOpt = opt_to_string("?", Opt),
    opts_to_qstring(Rest, QOpt);
opts_to_qstring([Opt|Rest], QString) ->
    QOpt = opt_to_string("&", Opt),
    opts_to_qstring(Rest, QString++QOpt).

opt_to_string(Sep, {Name, Value}) when is_integer(Value) ->
        io_lib:format(Sep++"~s=~b", [Name, Value]);
opt_to_string(Sep, {Name, Value})->
    io_lib:format(Sep++"~s=~s", [Name, url_encode(Value)]);
opt_to_string(Sep, Name) ->
    io_lib:format(Sep++"~s=~s", [Name, true]).

url_encode(Val) when is_binary(Val) ->
    url_encode(binary_to_list(Val));
url_encode(Val) when is_atom(Val) ->
    url_encode(atom_to_list(Val));
url_encode(Val) ->
    ibrowse_lib:url_encode(Val).

start_http_stream(Ref) ->
    receive
        {http, {Ref, stream_start, Headers}} ->
            Boundary = get_boundary(proplists:get_value("content-type", Headers)),
            http_stream_loop(Ref, <<>>, Boundary);
        Other -> ?LOG_ERROR("Unexpected message ~0p", [Other]),
                 {error, unknown_message}
    after 60000 ->
            {error, timeout_local}
    end.

http_stream_loop(Ref, Acc, {Boundary, BLen}=B) ->
    receive
        {http, {Ref, stream, Chunk}} ->
            http_stream_loop(Ref, <<Acc/binary,Chunk/binary>>, B);
        {http, {Ref, stream_end, _Headers}} ->
            Parts = binary:split(Acc,[
                        <<"\r\n--", Boundary:BLen/bytes, "\r\nContent-Type: application/json\r\n\r\n">>,
                        <<"\r\n--", Boundary:BLen/bytes,"--\r\n">>
                        ], [global, trim]),
            lists:foldl(fun(<<>>, Results) -> Results;
                    (Part, Results) ->
                        {struct, Result} = mochijson2:decode(Part),
                        orddict:merge(fun(_K, V1, V2) -> V1 ++ V2 end,
                                    Results, Result)
                end, [], Parts);
        Other -> ?LOG_ERROR("Unexpected message ~0p", [Other]),
                 {error, unknown_message}
    after 60000 ->
            {error, timeout_local}
    end.

get_boundary("multipart/mixed;boundary=" ++ Boundary) ->
    B = list_to_binary(Boundary),
    {B, byte_size(B)};
get_boundary(_) ->
    undefined.
<|MERGE_RESOLUTION|>--- conflicted
+++ resolved
@@ -79,13 +79,8 @@
     assertRangeQuery(Clients, ?KEYS(10, 17), <<"$key">>, int_to_key(10), int_to_key(17)),
     assertRangeQuery(Clients, ?KEYS(12), <<"$key">>, int_to_key(10), int_to_key(17), <<"ob.*2">>),
 
-<<<<<<< HEAD
     ?LOG_INFO("Delete an object, verify deletion..."),
-    ToDel = [<<"obj05">>, <<"obj11">>],
-=======
-    lager:info("Delete an object, verify deletion..."),
     ToDel = [int_to_key(5), int_to_key(11)],
->>>>>>> 195c1f5d
     [?assertMatch(ok, riakc_pb_socket:delete(PBC, ?BUCKET, KD)) || KD <- ToDel],
     ?LOG_INFO("Make sure the tombstone is reaped..."),
     ?assertMatch(ok, rt:wait_until(fun() -> rt:pbc_really_deleted(PBC, ?BUCKET, ToDel) end)),
@@ -155,13 +150,9 @@
     assertRangeQuery(Clients, ?KEYS(10, 17), <<"$key">>, int_to_key(10), int_to_key(17)),
     assertRangeQuery(Clients, ?KEYS(12), <<"$key">>, int_to_key(10), int_to_key(17), <<"ob.*2">>),
 
-<<<<<<< HEAD
     ?LOG_INFO("Delete an object, verify deletion..."),
-    ToDel = [<<"obj05">>, <<"obj11">>],
-=======
-    lager:info("Delete an object, verify deletion..."),
     ToDel = [int_to_key(5), int_to_key(11)],
->>>>>>> 195c1f5d
+
     [?assertMatch(ok, riakc_pb_socket:delete(PBC, ?BUCKET, KD)) || KD <- ToDel],
     ?LOG_INFO("Make sure the tombstone is reaped..."),
     ?assertMatch(ok, rt:wait_until(fun() -> rt:pbc_really_deleted(PBC, ?BUCKET, ToDel) end)),
@@ -256,11 +247,7 @@
     put_an_object(Pid, Key, Data, Indexes).
 
 put_an_object(Pid, Key, Data, Indexes) when is_list(Indexes) ->
-<<<<<<< HEAD
     ?LOG_INFO("Putting object ~0p", [Key]),
-=======
-    lager:debug("Putting object ~p", [Key]),
->>>>>>> 195c1f5d
     MetaData = dict:from_list([{<<"index">>, Indexes}]),
     Robj0 = riakc_obj:new(?BUCKET, Key),
     Robj1 = riakc_obj:update_value(Robj0, Data),
