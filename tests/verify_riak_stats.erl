%% -------------------------------------------------------------------
%%
%% Copyright (c) 2012-2016 Basho Technologies, Inc.
%% Copyright (c) 2018-2023 Workday, Inc.
%%
%% This file is provided to you under the Apache License,
%% Version 2.0 (the "License"); you may not use this file
%% except in compliance with the License.  You may obtain
%% a copy of the License at
%%
%%   http://www.apache.org/licenses/LICENSE-2.0
%%
%% Unless required by applicable law or agreed to in writing,
%% software distributed under the License is distributed on an
%% "AS IS" BASIS, WITHOUT WARRANTIES OR CONDITIONS OF ANY
%% KIND, either express or implied.  See the License for the
%% specific language governing permissions and limitations
%% under the License.
%%
%% -------------------------------------------------------------------
-module(verify_riak_stats).
-behavior(riak_test).

-export([confirm/0]).

-include_lib("stdlib/include/assert.hrl").

-define(CTYPE, <<"counters">>).
-define(STYPE, <<"sets">>).
-define(MTYPE, <<"maps">>).
-define(TYPES, [
    {?CTYPE, counter},
    {?STYPE, set},
    {?MTYPE, map}
]).
-define(CONF, []).

confirm() ->
    Nodes = rt:deploy_nodes(1, ?CONF),
    [Node1] = Nodes,
    verify_dt_converge:create_bucket_types(Nodes, ?TYPES),
    ?assertEqual(ok, rt:wait_until_nodes_ready([Node1])),
    Stats1 = get_stats(Node1),
    TestMetaData = riak_test_runner:metadata(),
    KVBackend = proplists:get_value(backend, TestMetaData),
    HeadSupport = has_head_support(KVBackend),

    lager:info("Verifying that all expected stats keys are present from the HTTP endpoint"),
    ok = verify_stats_keys_complete(Node1, Stats1),

    AdminStats1 = get_console_stats(Node1),
    lager:info("Verifying that the stats keys in riak admin status and HTTP match"),
    ok = compare_http_and_console_stats(Stats1, AdminStats1),

    %% make sure a set of stats have valid values
    lager:info("Verifying that the system and ring stats have valid values"),
    verify_nz(Stats1, [
        <<"cpu_nprocs">>,
        <<"mem_total">>,
        <<"mem_allocated">>,
        <<"sys_logical_processors">>,
        <<"sys_process_count">>,
        <<"sys_thread_pool_size">>,
        <<"sys_wordsize">>,
        <<"ring_num_partitions">>,
        <<"ring_creation_size">>,
        <<"memory_total">>,
        <<"memory_processes">>,
        <<"memory_processes_used">>,
        <<"memory_system">>,
        <<"memory_atom">>,
        <<"memory_atom_used">>,
        <<"memory_binary">>,
        <<"memory_code">>,
        <<"memory_ets">>
    ]),

    lager:info("perform 5 x  PUT and a GET to increment the stats"),
    lager:info("as the stat system only does calcs for > 5 readings"),

    C = rt:httpc(Node1),
    [rt:httpc_write(C, <<"systest">>, <<X>>, <<"12345">>) || X <- lists:seq(1, 5)],
    [rt:httpc_read(C, <<"systest">>, <<X>>) || X <- lists:seq(1, 5)],

    Stats2 = get_stats(Node1),

    ExpectedNodeStats =
        case HeadSupport of
            true ->
<<<<<<< HEAD
                [
                    {<<"node_gets">>, 10},
=======
                [{<<"node_gets">>, 5},
>>>>>>> f2e02777
                    {<<"node_puts">>, 5},
                    {<<"node_gets_total">>, 5},
                    {<<"node_puts_total">>, 5},
<<<<<<< HEAD
                    {<<"vnode_gets">>, 5},
                    % The five PUTS will require only HEADs
                    {<<"vnode_heads">>, 30},
                    % There is no reduction in the count of HEADs
                    % as HEADS before GETs
                    {<<"vnode_puts">>, 15},
                    {<<"vnode_gets_total">>, 5},
                    {<<"vnode_heads_total">>, 30},
                    {<<"vnode_puts_total">>, 15}
                ];
            false ->
                [
                    {<<"node_gets">>, 10},
=======
                    {<<"vnode_gets">>, 5}, 
                        % The five PUTS will require only HEADs
                    {<<"vnode_heads">>, 15},
                        % There is no reduction in the count of HEADs
                        % as HEADS before GETs
                    {<<"vnode_puts">>, 15},
                    {<<"vnode_gets_total">>, 5},
                    {<<"vnode_heads_total">>, 15},
                    {<<"vnode_puts_total">>, 15}];
            false ->
                [{<<"node_gets">>, 5},
>>>>>>> f2e02777
                    {<<"node_puts">>, 5},
                    {<<"node_gets_total">>, 5},
                    {<<"node_puts_total">>, 5},
                    {<<"vnode_gets">>, 15},
                    {<<"vnode_heads">>, 0},
                    {<<"vnode_puts">>, 15},
                    {<<"vnode_gets_total">>, 15},
                    {<<"vnode_heads_total">>, 0},
                    {<<"vnode_puts_total">>, 15}
                ]
        end,

    %% make sure the stats that were supposed to increment did
    verify_inc(Stats1, Stats2, ExpectedNodeStats),

    %% verify that fsm times were tallied
<<<<<<< HEAD
    verify_nz(Stats2, [
        <<"node_get_fsm_time_mean">>,
        <<"node_get_fsm_time_median">>,
        <<"node_get_fsm_time_95">>,
        <<"node_get_fsm_time_99">>,
        <<"node_get_fsm_time_100">>,
        <<"node_put_fsm_time_mean">>,
        <<"node_put_fsm_time_median">>,
        <<"node_put_fsm_time_95">>,
        <<"node_put_fsm_time_99">>,
        <<"node_put_fsm_time_100">>
    ]),
=======
    verify_nz(Stats2, [<<"node_get_fsm_time_mean">>,
                       <<"node_get_fsm_time_median">>,
                       <<"node_get_fsm_time_95">>,
                       <<"node_get_fsm_time_99">>,
                       <<"node_get_fsm_time_100">>,
                       <<"node_put_fsm_time_mean">>,
                       <<"node_put_fsm_time_median">>,
                       <<"node_put_fsm_time_95">>,
                       <<"node_put_fsm_time_99">>,
                       <<"node_put_fsm_time_100">>]),
    
    Stats3 = get_stats(Node1),
>>>>>>> f2e02777

    lager:info("Make PBC Connection"),
    Pid = rt:pbc(Node1),

    [rt:pbc_write(Pid, <<"systest">>, <<X>>, <<"12345">>) || X <- lists:seq(1, 5)],
    [rt:pbc_read(Pid, <<"systest">>, <<X>>) || X <- lists:seq(1, 5)],
    
    Stats4 = get_stats(Node1),
    %% make sure the stats that were supposed to increment did
<<<<<<< HEAD
    verify_inc(Stats2, Stats3, [
        {<<"pbc_connects_total">>, 1},
        {<<"pbc_connects">>, 1},
        {<<"pbc_active">>, 1}
    ]),
=======
    verify_inc(
        Stats3,
        Stats4,
        [{<<"pbc_connects_total">>, 1},
        {<<"pbc_connects">>, 1},
        {<<"pbc_active">>, 1}]),
    
    %% make sure the stats that were supposed to increment did
    %% PB and HTTP API change stats the same
    verify_inc(Stats3, Stats4, ExpectedNodeStats),
>>>>>>> f2e02777

    lager:info("Force Read Repair"),
    rt:pbc_write(Pid, <<"testbucket">>, <<"1">>, <<"blah!">>),
    rt:pbc_set_bucket_prop(Pid, <<"testbucket">>, [{n_val, 4}]),

<<<<<<< HEAD
    Stats4 = get_stats(Node1),
    verify_inc(Stats3, Stats4, [{<<"read_repairs_total">>, 0},
        {<<"read_repairs">>, 0}]),
=======
    Stats5 = get_stats(Node1),
    verify_inc(Stats3, Stats5, [{<<"read_repairs_total">>, 0},
                                {<<"read_repairs">>, 0}]),
>>>>>>> f2e02777

    _Value = rt:pbc_read(Pid, <<"testbucket">>, <<"1">>),

    Stats6 = get_stats(Node1),

<<<<<<< HEAD
    verify_inc(Stats3, Stats5, [{<<"read_repairs_total">>, 1},
        {<<"read_repairs">>, 1}]),
=======
    verify_inc(Stats3, Stats6, [{<<"read_repairs_total">>, 1},
                                {<<"read_repairs">>, 1}]),
>>>>>>> f2e02777

    _ = do_datatypes(Pid),

    lager:info("Verifying datatype stats are non-zero."),

    Stats7 = get_stats(Node1),
    [
<<<<<<< HEAD
        begin
            lager:info("~s: ~p (expected non-zero)", [S, proplists:get_value(S, Stats6)]),
            verify_nz(Stats6, [S])
        end || S <- datatype_stats()],
=======
     begin
         lager:info("~s: ~p (expected non-zero)", [S, proplists:get_value(S, Stats6)]),
         verify_nz(Stats7, [S])
     end || S <- datatype_stats() ],
>>>>>>> f2e02777

    _ = do_pools(Node1),

    Stats8 = get_stats(Node1),
    lager:info("Verifying pool stats are incremented"),

    verify_inc(Stats7, Stats8, inc_by_one(dscp_totals())),

    pass.

verify_inc(Prev, Props, Keys) ->
    [begin
        Old = proplists:get_value(Key, Prev, 0),
        New = proplists:get_value(Key, Props, 0),
        lager:info("~s: ~p -> ~p (expected ~p)", [Key, Old, New, Old + Inc]),
        ?assertEqual(New, (Old + Inc))
    end || {Key, Inc} <- Keys].

verify_nz(Props, Keys) ->
    [?assertNotEqual(proplists:get_value(Key, Props, 0), 0) || Key <- Keys].

has_head_support(leveled) ->
    true;
has_head_support(_Backend) ->
    false.

get_stats(Node) ->
    rt:get_stats(Node, 10000).

get_console_stats(Node) ->
    OkStats = rt:admin_stats(Node),
    ?assertMatch({ok, _}, OkStats),
    {ok, Stats} = OkStats,
    % lager:info("Stats: ~p", [Stats]),
    Stats.

compare_http_and_console_stats(HttpStats, AdminStats) ->
    HttpKeys = stats_keys(HttpStats),
    AdminKeys = stats_keys(AdminStats),
    OnlyInHttp = find_and_log_extra_keys(
        HttpKeys, AdminKeys, "Keys missing from riak admin stats"),
    OnlyInAdmin = find_and_log_extra_keys(
        AdminKeys, HttpKeys, "Keys missing from HTTP stats"),
    ?assertMatch({[], []}, {OnlyInHttp, OnlyInAdmin}).

verify_stats_keys_complete(Node, Stats) ->
    ActualKeys = stats_keys(Stats),
    ExpectedKeys = all_stats(Node),
    MissingStatsKeys = find_and_log_extra_keys(
        ExpectedKeys, ActualKeys, "Missing stats keys"),
    AdditionalStatsKeys = find_and_log_extra_keys(
        ActualKeys, ExpectedKeys, "Additional stats keys"),
    ?assertMatch({[], []}, {MissingStatsKeys, AdditionalStatsKeys}).

%% Will be inlined away
stats_keys(Stats) ->
    proplists:get_keys(Stats).

%% Returns elements in SubjectList that are not present in ReferenceList.
%% Will be inlined away
extra_elems(SubjectList, ReferenceList) ->
    lists:subtract(SubjectList, ReferenceList).

%% Returns keys in SubjectKeys that are not present in ReferenceKeys.
%% If Result is not an empty list, logs it with ExtraKeysDescription.
-spec find_and_log_extra_keys(
    SubjectKeys :: rtt:stat_keys(),
    ReferenceKeys :: rtt:stat_keys(),
    ExtraKeysDescription :: nonempty_string() )
        -> Result :: rtt:stat_keys().
find_and_log_extra_keys(SubjectKeys, ReferenceKeys, ExtraKeysDescription) ->
    case extra_elems(SubjectKeys, ReferenceKeys) of
        [] = None ->
            None;
        Keys ->
            Extra = lists:usort(Keys),
            ExtraStr = string:join([
                stats_key_to_string(K) || K <- Extra], ", "),
            lager:warning("~s: ~s", [ExtraKeysDescription, ExtraStr]),
            %% Allow time for the log to be written, as we're probably about
            %% to exit on an assertion failure.
            timer:sleep(555),
            Extra
    end.

-spec stats_key_to_string(StatsKey :: rtt:stat_key()) -> nonempty_string().
stats_key_to_string(StatsKey) when erlang:is_binary(StatsKey) ->
    erlang:binary_to_list(StatsKey);
stats_key_to_string([_|_] = StatsKey) ->
    StatsKey;
stats_key_to_string(StatsKey) ->
    io_lib:format("~p", [StatsKey]).

datatype_stats() ->
    %% Merge stats are excluded because we likely never merge disjoint
    %% copies on a single node after a single write each.
    [list_to_binary(Stat) ||
        Stat <- [
            %%  "object_counter_merge"
            %% ,"object_counter_merge_total"
            %% ,"object_counter_merge_time_mean"
            %% ,"object_counter_merge_time_median"
            %% ,"object_counter_merge_time_95"
            %% ,"object_counter_merge_time_99"
            %% ,"object_counter_merge_time_100"
            %% ,
              "vnode_counter_update"
            , "vnode_counter_update_total"
            , "vnode_counter_update_time_mean"
            , "vnode_counter_update_time_median"
            , "vnode_counter_update_time_95"
            , "vnode_counter_update_time_99"
            , "vnode_counter_update_time_100"
            %% ,"object_set_merge"
            %% ,"object_set_merge_total"
            %% ,"object_set_merge_time_mean"
            %% ,"object_set_merge_time_median"
            %% ,"object_set_merge_time_95"
            %% ,"object_set_merge_time_99"
            %% ,"object_set_merge_time_100"
            , "vnode_set_update"
            , "vnode_set_update_total"
            , "vnode_set_update_time_mean"
            , "vnode_set_update_time_median"
            , "vnode_set_update_time_95"
            , "vnode_set_update_time_99"
            , "vnode_set_update_time_100"
            %% ,"object_map_merge"
            %% ,"object_map_merge_total"
            %% ,"object_map_merge_time_mean"
            %% ,"object_map_merge_time_median"
            %% ,"object_map_merge_time_95"
            %% ,"object_map_merge_time_99"
            %% ,"object_map_merge_time_100"
            , "vnode_map_update"
            , "vnode_map_update_total"
            , "vnode_map_update_time_mean"
            , "vnode_map_update_time_median"
            , "vnode_map_update_time_95"
            , "vnode_map_update_time_99"
            , "vnode_map_update_time_100"
            , "node_gets_counter"
            , "node_gets_counter_total"
            , "node_get_fsm_counter_siblings_mean"
            , "node_get_fsm_counter_siblings_median"
            , "node_get_fsm_counter_siblings_95"
            , "node_get_fsm_counter_siblings_99"
            , "node_get_fsm_counter_siblings_100"
            , "node_get_fsm_counter_objsize_mean"
            , "node_get_fsm_counter_objsize_median"
            , "node_get_fsm_counter_objsize_95"
            , "node_get_fsm_counter_objsize_99"
            , "node_get_fsm_counter_objsize_100"
            , "node_get_fsm_counter_time_mean"
            , "node_get_fsm_counter_time_median"
            , "node_get_fsm_counter_time_95"
            , "node_get_fsm_counter_time_99"
            , "node_get_fsm_counter_time_100"
            , "node_gets_set"
            , "node_gets_set_total"
            , "node_get_fsm_set_siblings_mean"
            , "node_get_fsm_set_siblings_median"
            , "node_get_fsm_set_siblings_95"
            , "node_get_fsm_set_siblings_99"
            , "node_get_fsm_set_siblings_100"
            , "node_get_fsm_set_objsize_mean"
            , "node_get_fsm_set_objsize_median"
            , "node_get_fsm_set_objsize_95"
            , "node_get_fsm_set_objsize_99"
            , "node_get_fsm_set_objsize_100"
            , "node_get_fsm_set_time_mean"
            , "node_get_fsm_set_time_median"
            , "node_get_fsm_set_time_95"
            , "node_get_fsm_set_time_99"
            , "node_get_fsm_set_time_100"
            , "node_gets_map"
            , "node_gets_map_total"
            , "node_get_fsm_map_siblings_mean"
            , "node_get_fsm_map_siblings_median"
            , "node_get_fsm_map_siblings_95"
            , "node_get_fsm_map_siblings_99"
            , "node_get_fsm_map_siblings_100"
            , "node_get_fsm_map_objsize_mean"
            , "node_get_fsm_map_objsize_median"
            , "node_get_fsm_map_objsize_95"
            , "node_get_fsm_map_objsize_99"
            , "node_get_fsm_map_objsize_100"
            , "node_get_fsm_map_time_mean"
            , "node_get_fsm_map_time_median"
            , "node_get_fsm_map_time_95"
            , "node_get_fsm_map_time_99"
            , "node_get_fsm_map_time_100"
            , "node_puts_counter"
            , "node_puts_counter_total"
            , "node_put_fsm_counter_time_mean"
            , "node_put_fsm_counter_time_median"
            , "node_put_fsm_counter_time_95"
            , "node_put_fsm_counter_time_99"
            , "node_put_fsm_counter_time_100"
            , "node_puts_set"
            , "node_puts_set_total"
            , "node_put_fsm_set_time_mean"
            , "node_put_fsm_set_time_median"
            , "node_put_fsm_set_time_95"
            , "node_put_fsm_set_time_99"
            , "node_put_fsm_set_time_100"
            , "node_puts_map"
            , "node_puts_map_total"
            , "node_put_fsm_map_time_mean"
            , "node_put_fsm_map_time_median"
            , "node_put_fsm_map_time_95"
            , "node_put_fsm_map_time_99"
            , "node_put_fsm_map_time_100"
            , "counter_actor_counts_mean"
            , "counter_actor_counts_median"
            , "counter_actor_counts_95"
            , "counter_actor_counts_99"
            , "counter_actor_counts_100"
            , "set_actor_counts_mean"
            , "set_actor_counts_median"
            , "set_actor_counts_95"
            , "set_actor_counts_99"
            , "set_actor_counts_100"
            , "map_actor_counts_mean"
            , "map_actor_counts_median"
            , "map_actor_counts_95"
            , "map_actor_counts_99"
            , "map_actor_counts_100"
        ]
    ].

do_datatypes(Pid) ->
    _ = [get_and_update(Pid, Type) || Type <- [counter, set, map]].

get_and_update(Pid, counter) ->
    _ = [riakc_pb_socket:update_type(Pid, {?CTYPE, <<"pb">>}, <<I>>,
        {counter, {increment, 5},
            undefined})
        || I <- lists:seq(1, 10)],
    _ = [riakc_pb_socket:fetch_type(Pid, {?CTYPE, <<"pb">>}, <<I>>)
        || I <- lists:seq(1, 10)];

get_and_update(Pid, set) ->
    _ = [riakc_pb_socket:update_type(Pid, {?STYPE, <<"pb">>}, <<I>>,
        {set, {add_all, [<<"a">>, <<"b">>]}, undefined})
        || I <- lists:seq(1, 10)],
    _ = [riakc_pb_socket:fetch_type(Pid, {?STYPE, <<"pb">>}, <<I>>)
        || I <- lists:seq(1, 10)];

get_and_update(Pid, map) ->
    _ = [riakc_pb_socket:update_type(Pid, {?MTYPE, <<"pb">>}, <<I>>,
        {map,
            {update, [
                {update, {<<"a">>, counter}, {increment, 5}}
            ]},
            undefined})
        || I <- lists:seq(1, 10)],
    _ = [riakc_pb_socket:fetch_type(Pid, {?MTYPE, <<"pb">>}, <<I>>)
        || I <- lists:seq(1, 10)].

all_stats(Node) ->
    common_stats() ++ product_stats(rt:product(Node)).

common_stats() ->
    [
        <<"asn1_version">>,
        <<"basho_stats_version">>,
        <<"bear_version">>,
        <<"bitcask_version">>,
        <<"canola_version">>,
        <<"clique_version">>,
        <<"cluster_info_version">>,
        <<"clusteraae_fsm_create">>,
        <<"clusteraae_fsm_create_error">>,
        <<"clusteraae_fsm_active">>,
        <<"compiler_version">>,
        <<"connected_nodes">>,
        <<"consistent_get_objsize_100">>,
        <<"consistent_get_objsize_95">>,
        <<"consistent_get_objsize_99">>,
        <<"consistent_get_objsize_mean">>,
        <<"consistent_get_objsize_median">>,
        <<"consistent_get_time_100">>,
        <<"consistent_get_time_95">>,
        <<"consistent_get_time_99">>,
        <<"consistent_get_time_mean">>,
        <<"consistent_get_time_median">>,
        <<"consistent_gets">>,
        <<"consistent_gets_total">>,
        <<"consistent_put_objsize_100">>,
        <<"consistent_put_objsize_95">>,
        <<"consistent_put_objsize_99">>,
        <<"consistent_put_objsize_mean">>,
        <<"consistent_put_objsize_median">>,
        <<"consistent_put_time_100">>,
        <<"consistent_put_time_95">>,
        <<"consistent_put_time_99">>,
        <<"consistent_put_time_mean">>,
        <<"consistent_put_time_median">>,
        <<"consistent_puts">>,
        <<"consistent_puts_total">>,
        <<"converge_delay_last">>,
        <<"converge_delay_max">>,
        <<"converge_delay_mean">>,
        <<"converge_delay_min">>,
        <<"coord_redirs_total">>,
        <<"coord_redir_least_loaded_total">>,
        <<"coord_local_unloaded_total">>,
        <<"coord_local_soft_loaded_total">>,
        <<"vnode_mbox_check_timeout_total">>,
        <<"coord_redir_unloaded_total">>,
        <<"coord_redir_loaded_local_total">>,
        <<"soft_loaded_vnode_mbox_total">>,
        <<"counter_actor_counts_100">>,
        <<"counter_actor_counts_95">>,
        <<"counter_actor_counts_99">>,
        <<"counter_actor_counts_mean">>,
        <<"counter_actor_counts_median">>,
        <<"cpu_avg1">>,
        <<"cpu_avg15">>,
        <<"cpu_avg5">>,
        <<"cpu_nprocs">>,
        <<"crypto_version">>,
        <<"cuttlefish_version">>,
        <<"disk">>,
        <<"dropped_vnode_requests_total">>,
        <<"ebloom_version">>,
        <<"eleveldb_version">>,
        <<"executing_mappers">>,
        <<"exometer_core_version">>,
        <<"folsom_version">>,
        % No yokozuna <<"fuse_version">>,
        <<"getopt_version">>,
        <<"goldrush_version">>,
        <<"gossip_received">>,
        <<"handoff_acksync_wait_95">>,
        <<"handoff_acksync_wait_99">>,
        <<"handoff_acksync_wait_max">>,
        <<"handoff_acksync_wait_mean">>,
        <<"handoff_acksync_wait_median">>,
        <<"handoff_acksync_wait_min">>,
        <<"handoff_timeouts">>,
        <<"hinted_handoff_bytes_sent">>,
        <<"hinted_handoff_inbound_active_transfers">>,
        <<"hinted_handoff_objects_sent">>,
        <<"hinted_handoff_outbound_active_transfers">>,
        <<"hll_bytes">>,
        <<"hll_bytes_mean">>,
        <<"hll_bytes_100">>,
        <<"hll_bytes_95">>,
        <<"hll_bytes_99">>,
        <<"hll_bytes_median">>,
        <<"hll_bytes_total">>,
        <<"hut_version">>,
        <<"hyper_version">>,
        <<"ibrowse_version">>,
        <<"ignored_gossip_total">>,
        <<"index_fsm_active">>,
        <<"index_fsm_create">>,
        <<"index_fsm_create_error">>,
        <<"index_fsm_complete">>,
        <<"index_fsm_results_mean">>,
        <<"index_fsm_results_median">>,
        <<"index_fsm_results_95">>,
        <<"index_fsm_results_99">>,
        <<"index_fsm_results_100">>,
        <<"index_fsm_time_mean">>,
        <<"index_fsm_time_median">>,
        <<"index_fsm_time_95">>,
        <<"index_fsm_time_99">>,
        <<"index_fsm_time_100">>,
        <<"inets_version">>,
        <<"kernel_version">>,
        % No yokozuna <<"kvc_version">>,
        <<"kv_index_tictactree_version">>,
        <<"lager_version">>,
        <<"lager_syslog_version">>,
        <<"late_put_fsm_coordinator_ack">>,
        %% disabled 937
        %% <<"leveldb_read_block_error">>,
        <<"leveled_version">>,
        <<"list_fsm_active">>,
        <<"list_fsm_create">>,
        <<"list_fsm_create_error">>,
        <<"list_fsm_create_error_total">>,
        <<"list_fsm_create_total">>,
        <<"lz4_version">>,
        <<"map_actor_counts_100">>,
        <<"map_actor_counts_95">>,
        <<"map_actor_counts_99">>,
        <<"map_actor_counts_mean">>,
        <<"map_actor_counts_median">>,
        <<"mem_allocated">>,
        <<"mem_total">>,
        <<"memory_atom">>,
        <<"memory_atom_used">>,
        <<"memory_binary">>,
        <<"memory_code">>,
        <<"memory_ets">>,
        <<"memory_processes">>,
        <<"memory_processes_used">>,
        <<"memory_system">>,
        <<"memory_total">>,
        <<"mochiweb_version">>,
        <<"ngrfetch_nofetch">>,
        <<"ngrfetch_nofetch_total">>,
        <<"ngrfetch_prefetch">>,
        <<"ngrfetch_prefetch_total">>,
        <<"ngrfetch_tofetch">>,
        <<"ngrfetch_tofetch_total">>,
        <<"ngrrepl_object">>,
        <<"ngrrepl_object_total">>,
        <<"ngrrepl_empty">>,
        <<"ngrrepl_empty_total">>,
        <<"ngrrepl_error">>,
        <<"ngrrepl_error_total">>,
        <<"ngrrepl_srcdiscard">>,
        <<"ngrrepl_srcdiscard_total">>,
        <<"node_get_fsm_active">>,
        <<"node_get_fsm_active_60s">>,
        <<"node_get_fsm_counter_objsize_100">>,
        <<"node_get_fsm_counter_objsize_95">>,
        <<"node_get_fsm_counter_objsize_99">>,
        <<"node_get_fsm_counter_objsize_mean">>,
        <<"node_get_fsm_counter_objsize_median">>,
        <<"node_get_fsm_counter_siblings_100">>,
        <<"node_get_fsm_counter_siblings_95">>,
        <<"node_get_fsm_counter_siblings_99">>,
        <<"node_get_fsm_counter_siblings_mean">>,
        <<"node_get_fsm_counter_siblings_median">>,
        <<"node_get_fsm_counter_time_100">>,
        <<"node_get_fsm_counter_time_95">>,
        <<"node_get_fsm_counter_time_99">>,
        <<"node_get_fsm_counter_time_mean">>,
        <<"node_get_fsm_counter_time_median">>,
        <<"node_get_fsm_errors">>,
        <<"node_get_fsm_errors_total">>,
        <<"node_get_fsm_hll_objsize_100">>,
        <<"node_get_fsm_hll_objsize_95">>,
        <<"node_get_fsm_hll_objsize_99">>,
        <<"node_get_fsm_hll_objsize_mean">>,
        <<"node_get_fsm_hll_objsize_median">>,
        <<"node_get_fsm_hll_siblings_100">>,
        <<"node_get_fsm_hll_siblings_95">>,
        <<"node_get_fsm_hll_siblings_99">>,
        <<"node_get_fsm_hll_siblings_mean">>,
        <<"node_get_fsm_hll_siblings_median">>,
        <<"node_get_fsm_hll_time_100">>,
        <<"node_get_fsm_hll_time_95">>,
        <<"node_get_fsm_hll_time_99">>,
        <<"node_get_fsm_hll_time_mean">>,
        <<"node_get_fsm_hll_time_median">>,
        <<"node_get_fsm_in_rate">>,
        <<"node_get_fsm_map_objsize_100">>,
        <<"node_get_fsm_map_objsize_95">>,
        <<"node_get_fsm_map_objsize_99">>,
        <<"node_get_fsm_map_objsize_mean">>,
        <<"node_get_fsm_map_objsize_median">>,
        <<"node_get_fsm_map_siblings_100">>,
        <<"node_get_fsm_map_siblings_95">>,
        <<"node_get_fsm_map_siblings_99">>,
        <<"node_get_fsm_map_siblings_mean">>,
        <<"node_get_fsm_map_siblings_median">>,
        <<"node_get_fsm_map_time_100">>,
        <<"node_get_fsm_map_time_95">>,
        <<"node_get_fsm_map_time_99">>,
        <<"node_get_fsm_map_time_mean">>,
        <<"node_get_fsm_map_time_median">>,
        <<"node_get_fsm_objsize_100">>,
        <<"node_get_fsm_objsize_95">>,
        <<"node_get_fsm_objsize_99">>,
        <<"node_get_fsm_objsize_mean">>,
        <<"node_get_fsm_objsize_median">>,
        <<"node_get_fsm_out_rate">>,
        <<"node_get_fsm_rejected">>,
        <<"node_get_fsm_rejected_60s">>,
        <<"node_get_fsm_rejected_total">>,
        <<"node_get_fsm_set_objsize_100">>,
        <<"node_get_fsm_set_objsize_95">>,
        <<"node_get_fsm_set_objsize_99">>,
        <<"node_get_fsm_set_objsize_mean">>,
        <<"node_get_fsm_set_objsize_median">>,
        <<"node_get_fsm_set_siblings_100">>,
        <<"node_get_fsm_set_siblings_95">>,
        <<"node_get_fsm_set_siblings_99">>,
        <<"node_get_fsm_set_siblings_mean">>,
        <<"node_get_fsm_set_siblings_median">>,
        <<"node_get_fsm_set_time_100">>,
        <<"node_get_fsm_set_time_95">>,
        <<"node_get_fsm_set_time_99">>,
        <<"node_get_fsm_set_time_mean">>,
        <<"node_get_fsm_set_time_median">>,
        <<"node_get_fsm_siblings_100">>,
        <<"node_get_fsm_siblings_95">>,
        <<"node_get_fsm_siblings_99">>,
        <<"node_get_fsm_siblings_mean">>,
        <<"node_get_fsm_siblings_median">>,
        <<"node_get_fsm_time_100">>,
        <<"node_get_fsm_time_95">>,
        <<"node_get_fsm_time_99">>,
        <<"node_get_fsm_time_mean">>,
        <<"node_get_fsm_time_median">>,
        <<"node_gets">>,
        <<"node_gets_counter">>,
        <<"node_gets_counter_total">>,
        <<"node_gets_hll">>,
        <<"node_gets_hll_total">>,
        <<"node_gets_map">>,
        <<"node_gets_map_total">>,
        <<"node_gets_set">>,
        <<"node_gets_set_total">>,
        <<"node_gets_total">>,
        <<"node_put_fsm_active">>,
        <<"node_put_fsm_active_60s">>,
        <<"node_put_fsm_counter_time_100">>,
        <<"node_put_fsm_counter_time_95">>,
        <<"node_put_fsm_counter_time_99">>,
        <<"node_put_fsm_counter_time_mean">>,
        <<"node_put_fsm_counter_time_median">>,
        <<"node_put_fsm_hll_time_100">>,
        <<"node_put_fsm_hll_time_95">>,
        <<"node_put_fsm_hll_time_99">>,
        <<"node_put_fsm_hll_time_mean">>,
        <<"node_put_fsm_hll_time_median">>,
        <<"node_put_fsm_in_rate">>,
        <<"node_put_fsm_map_time_100">>,
        <<"node_put_fsm_map_time_95">>,
        <<"node_put_fsm_map_time_99">>,
        <<"node_put_fsm_map_time_mean">>,
        <<"node_put_fsm_map_time_median">>,
        <<"node_put_fsm_out_rate">>,
        <<"node_put_fsm_rejected">>,
        <<"node_put_fsm_rejected_60s">>,
        <<"node_put_fsm_rejected_total">>,
        <<"node_put_fsm_set_time_100">>,
        <<"node_put_fsm_set_time_95">>,
        <<"node_put_fsm_set_time_99">>,
        <<"node_put_fsm_set_time_mean">>,
        <<"node_put_fsm_set_time_median">>,
        <<"node_put_fsm_time_100">>,
        <<"node_put_fsm_time_95">>,
        <<"node_put_fsm_time_99">>,
        <<"node_put_fsm_time_mean">>,
        <<"node_put_fsm_time_median">>,
        <<"node_puts">>,
        <<"node_puts_counter">>,
        <<"node_puts_counter_total">>,
        <<"node_puts_hll">>,
        <<"node_puts_hll_total">>,
        <<"node_puts_map">>,
        <<"node_puts_map_total">>,
        <<"node_puts_set">>,
        <<"node_puts_set_total">>,
        <<"node_puts_total">>,
        <<"node_pb_put_requests_total">>,
        <<"node_pb_get_requests_total">>,
        <<"node_pb_delete_requests_total">>,
        <<"node_put_fsm_tombstones_total">>,
        <<"nodename">>,
        <<"object_counter_merge">>,
        <<"object_counter_merge_time_100">>,
        <<"object_counter_merge_time_95">>,
        <<"object_counter_merge_time_99">>,
        <<"object_counter_merge_time_mean">>,
        <<"object_counter_merge_time_median">>,
        <<"object_counter_merge_total">>,
        <<"object_hll_merge">>,
        <<"object_hll_merge_time_100">>,
        <<"object_hll_merge_time_95">>,
        <<"object_hll_merge_time_99">>,
        <<"object_hll_merge_time_mean">>,
        <<"object_hll_merge_time_median">>,
        <<"object_hll_merge_total">>,
        <<"object_map_merge">>,
        <<"object_map_merge_time_100">>,
        <<"object_map_merge_time_95">>,
        <<"object_map_merge_time_99">>,
        <<"object_map_merge_time_mean">>,
        <<"object_map_merge_time_median">>,
        <<"object_map_merge_total">>,
        <<"object_merge">>,
        <<"object_merge_time_100">>,
        <<"object_merge_time_95">>,
        <<"object_merge_time_99">>,
        <<"object_merge_time_mean">>,
        <<"object_merge_time_median">>,
        <<"object_merge_total">>,
        <<"object_set_merge">>,
        <<"object_set_merge_time_100">>,
        <<"object_set_merge_time_95">>,
        <<"object_set_merge_time_99">>,
        <<"object_set_merge_time_mean">>,
        <<"object_set_merge_time_median">>,
        <<"object_set_merge_total">>,
        <<"os_mon_version">>,
        <<"ownership_handoff_bytes_sent">>,
        <<"ownership_handoff_inbound_active_transfers">>,
        <<"ownership_handoff_objects_sent">>,
        <<"ownership_handoff_outbound_active_transfers">>,
        <<"parse_trans_version">>,
        <<"pbc_active">>,
        <<"pbc_connects">>,
        <<"pbc_connects_total">>,
        <<"pbkdf2_version">>,
        <<"pipeline_active">>,
        <<"pipeline_create_count">>,
        <<"pipeline_create_error_count">>,
        <<"pipeline_create_error_one">>,
        <<"pipeline_create_one">>,
        <<"poolboy_version">>,
        <<"postcommit_fail">>,
        <<"precommit_fail">>,
        <<"public_key_version">>,
        <<"ranch_version">>,
        <<"read_repairs">>,
        <<"read_repairs_counter">>,
        <<"read_repairs_counter_total">>,
        <<"read_repairs_fallback_notfound_count">>,
        <<"read_repairs_fallback_notfound_one">>,
        <<"read_repairs_fallback_outofdate_count">>,
        <<"read_repairs_fallback_outofdate_one">>,
        <<"read_repairs_hll">>,
        <<"read_repairs_hll_total">>,
        <<"read_repairs_map">>,
        <<"read_repairs_map_total">>,
        <<"read_repairs_primary_notfound_count">>,
        <<"read_repairs_primary_notfound_one">>,
        <<"read_repairs_primary_outofdate_count">>,
        <<"read_repairs_primary_outofdate_one">>,
        <<"read_repairs_set">>,
        <<"read_repairs_set_total">>,
        <<"read_repairs_total">>,
        <<"rebalance_delay_last">>,
        <<"rebalance_delay_max">>,
        <<"rebalance_delay_mean">>,
        <<"rebalance_delay_min">>,
        <<"recon_version">>,
        <<"redbug_version">>,
        <<"rejected_handoffs">>,
        <<"repair_handoff_bytes_sent">>,
        <<"repair_handoff_inbound_active_transfers">>,
        <<"repair_handoff_objects_sent">>,
        <<"repair_handoff_outbound_active_transfers">>,
        <<"resize_handoff_bytes_sent">>,
        <<"resize_handoff_inbound_active_transfers">>,
        <<"resize_handoff_objects_sent">>,
        <<"resize_handoff_outbound_active_transfers">>,
        <<"riak_api_version">>,
        <<"riak_auth_mods_version">>,
        <<"riak_core_version">>,
        <<"riak_dt_version">>,
        <<"riak_kv_version">>,
        <<"riak_kv_vnodeq_max">>,
        <<"riak_kv_vnodeq_mean">>,
        <<"riak_kv_vnodeq_median">>,
        <<"riak_kv_vnodeq_min">>,
        <<"riak_kv_vnodeq_total">>,
        <<"riak_kv_vnodes_running">>,
        <<"riak_pb_version">>,
        <<"riak_pipe_version">>,
        <<"riak_pipe_vnodeq_max">>,
        <<"riak_pipe_vnodeq_mean">>,
        <<"riak_pipe_vnodeq_median">>,
        <<"riak_pipe_vnodeq_min">>,
        <<"riak_pipe_vnodeq_total">>,
        <<"riak_pipe_vnodes_running">>,
        <<"riak_repl_version">>,
        <<"riak_sysmon_version">>,
        <<"riakc_version">>,
        <<"riakhttpc_version">>,
        <<"riaknostic_version">>,
        <<"ring_creation_size">>,
        <<"ring_members">>,
        <<"ring_num_partitions">>,
        <<"ring_ownership">>,
        <<"rings_reconciled">>,
        <<"rings_reconciled_total">>,
        <<"runtime_tools_version">>,
        <<"sasl_version">>,
        % No yokozuna
        % <<"search_blockedvnode_count">>,
        % <<"search_blockedvnode_one">>,
        % <<"search_detected_repairs_count">>,
        % <<"search_index_bad_entry_count">>,
        % <<"search_index_bad_entry_one">>,
        % <<"search_index_error_threshold_blown_count">>,
        % <<"search_index_error_threshold_blown_one">>,
        % <<"search_index_error_threshold_failure_count">>,
        % <<"search_index_error_threshold_failure_one">>,
        % <<"search_index_error_threshold_ok_count">>,
        % <<"search_index_error_threshold_ok_one">>,
        % <<"search_index_error_threshold_recovered_count">>,
        % <<"search_index_error_threshold_recovered_one">>,
        % <<"search_index_extract_fail_count">>,
        % <<"search_index_extract_fail_one">>,
        % <<"search_index_fail_count">>,
        % <<"search_index_fail_one">>,
        % <<"search_index_latency_95">>,
        % <<"search_index_latency_99">>,
        % <<"search_index_latency_999">>,
        % <<"search_index_latency_max">>,
        % <<"search_index_latency_mean">>,
        % <<"search_index_latency_median">>,
        % <<"search_index_latency_min">>,
        % <<"search_index_throughput_count">>,
        % <<"search_index_throughput_one">>,
        % <<"search_query_fail_count">>,
        % <<"search_query_fail_one">>,
        % <<"search_query_latency_95">>,
        % <<"search_query_latency_99">>,
        % <<"search_query_latency_999">>,
        % <<"search_query_latency_max">>,
        % <<"search_query_latency_mean">>,
        % <<"search_query_latency_median">>,
        % <<"search_query_latency_min">>,
        % <<"search_query_throughput_count">>,
        % <<"search_query_throughput_one">>,
        % <<"search_queue_batch_latency_95">>,
        % <<"search_queue_batch_latency_99">>,
        % <<"search_queue_batch_latency_999">>,
        % <<"search_queue_batch_latency_max">>,
        % <<"search_queue_batch_latency_mean">>,
        % <<"search_queue_batch_latency_median">>,
        % <<"search_queue_batch_latency_min">>,
        % <<"search_queue_batch_throughput_count">>,
        % <<"search_queue_batch_throughput_one">>,
        % <<"search_queue_batchsize_max">>,
        % <<"search_queue_batchsize_mean">>,
        % <<"search_queue_batchsize_median">>,
        % <<"search_queue_batchsize_min">>,
        % <<"search_queue_drain_cancel_timeout_count">>,
        % <<"search_queue_drain_cancel_timeout_one">>,
        % <<"search_queue_drain_count">>,
        % <<"search_queue_drain_fail_count">>,
        % <<"search_queue_drain_fail_one">>,
        % <<"search_queue_drain_latency_95">>,
        % <<"search_queue_drain_latency_99">>,
        % <<"search_queue_drain_latency_999">>,
        % <<"search_queue_drain_latency_max">>,
        % <<"search_queue_drain_latency_mean">>,
        % <<"search_queue_drain_latency_median">>,
        % <<"search_queue_drain_latency_min">>,
        % <<"search_queue_drain_one">>,
        % <<"search_queue_drain_timeout_count">>,
        % <<"search_queue_drain_timeout_one">>,
        % <<"search_queue_hwm_purged_count">>,
        % <<"search_queue_hwm_purged_one">>,
        % <<"search_queue_total_length">>,
        <<"setup_version">>,
        <<"set_actor_counts_100">>,
        <<"set_actor_counts_95">>,
        <<"set_actor_counts_99">>,
        <<"set_actor_counts_mean">>,
        <<"set_actor_counts_median">>,
        <<"sext_version">>,
        <<"sidejob_version">>,
        <<"skipped_read_repairs">>,
        <<"skipped_read_repairs_total">>,
        <<"ssl_version">>,
        <<"stdlib_version">>,
        <<"storage_backend">>,
        <<"syntax_tools_version">>,
        <<"sys_driver_version">>,
        <<"sys_global_heaps_size">>,
        <<"sys_heap_type">>,
        <<"sys_logical_processors">>,
        <<"sys_monitor_count">>,
        <<"sys_otp_release">>,
        <<"sys_port_count">>,
        <<"sys_process_count">>,
        <<"sys_smp_support">>,
        <<"sys_system_architecture">>,
        <<"sys_system_version">>,
        <<"sys_thread_pool_size">>,
        <<"sys_threads_enabled">>,
        <<"sys_wordsize">>,
        <<"syslog_version">>,
        <<"uncovered_preflists">>,
        <<"vnode_counter_update">>,
        <<"vnode_counter_update_time_100">>,
        <<"vnode_counter_update_time_95">>,
        <<"vnode_counter_update_time_99">>,
        <<"vnode_counter_update_time_mean">>,
        <<"vnode_counter_update_time_median">>,
        <<"vnode_counter_update_total">>,
        <<"vnode_get_fsm_time_100">>,
        <<"vnode_get_fsm_time_95">>,
        <<"vnode_get_fsm_time_99">>,
        <<"vnode_get_fsm_time_mean">>,
        <<"vnode_get_fsm_time_median">>,
        <<"vnode_gets">>,
        <<"vnode_gets_total">>,
        <<"vnode_head_fsm_time_100">>,
        <<"vnode_head_fsm_time_95">>,
        <<"vnode_head_fsm_time_99">>,
        <<"vnode_head_fsm_time_mean">>,
        <<"vnode_head_fsm_time_median">>,
        <<"vnode_heads">>,
        <<"vnode_heads_total">>,
        <<"vnode_hll_update">>,
        <<"vnode_hll_update_time_100">>,
        <<"vnode_hll_update_time_95">>,
        <<"vnode_hll_update_time_99">>,
        <<"vnode_hll_update_time_mean">>,
        <<"vnode_hll_update_time_median">>,
        <<"vnode_hll_update_total">>,
        <<"vnode_index_deletes">>,
        <<"vnode_index_deletes_postings">>,
        <<"vnode_index_deletes_postings_total">>,
        <<"vnode_index_deletes_total">>,
        <<"vnode_index_reads">>,
        <<"vnode_index_reads_total">>,
        <<"vnode_index_refreshes">>,
        <<"vnode_index_refreshes_total">>,
        <<"vnode_index_writes">>,
        <<"vnode_index_writes_postings">>,
        <<"vnode_index_writes_postings_total">>,
        <<"vnode_index_writes_total">>,
        <<"vnode_map_update">>,
        <<"vnode_map_update_time_100">>,
        <<"vnode_map_update_time_95">>,
        <<"vnode_map_update_time_99">>,
        <<"vnode_map_update_time_mean">>,
        <<"vnode_map_update_time_median">>,
        <<"vnode_map_update_total">>,
        <<"vnode_put_fsm_time_100">>,
        <<"vnode_put_fsm_time_95">>,
        <<"vnode_put_fsm_time_99">>,
        <<"vnode_put_fsm_time_mean">>,
        <<"vnode_put_fsm_time_median">>,
        <<"vnode_puts">>,
        <<"vnode_puts_total">>,
        <<"vnode_set_update">>,
        <<"vnode_set_update_time_100">>,
        <<"vnode_set_update_time_95">>,
        <<"vnode_set_update_time_99">>,
        <<"vnode_set_update_time_mean">>,
        <<"vnode_set_update_time_median">>,
        <<"vnode_set_update_total">>,
        <<"webmachine_version">>,
        <<"write_once_merge">>,
        <<"write_once_put_objsize_100">>,
        <<"write_once_put_objsize_95">>,
        <<"write_once_put_objsize_99">>,
        <<"write_once_put_objsize_mean">>,
        <<"write_once_put_objsize_median">>,
        <<"write_once_put_time_100">>,
        <<"write_once_put_time_95">>,
        <<"write_once_put_time_99">>,
        <<"write_once_put_time_mean">>,
        <<"write_once_put_time_median">>,
        <<"write_once_puts">>,
        <<"write_once_puts_total">>,
        <<"xmerl_version">>
    ]
    ++ pool_stats()
        ++ tictacaae_stats()
        ++ ttaaefs_stats().

product_stats(riak_ee) ->
    [
        <<"ebloom_version">>,
        <<"mnesia_version">>,
        <<"ranch_version">>,
        <<"riak_jmx_version">>,
        <<"riak_repl_version">>,
        <<"riak_snmp_version">>,
        <<"snmp_version">>
    ];
product_stats(riak) ->
    [].

pool_stats() ->
    dscp_stats() ++ [
        <<"worker_node_worker_pool_total">>,
        <<"worker_node_worker_pool_queuetime_mean">>,
        <<"worker_node_worker_pool_queuetime_100">>,
        <<"worker_node_worker_pool_worktime_mean">>,
        <<"worker_node_worker_pool_worktime_100">>,
        <<"worker_unregistered_total">>,
        <<"worker_unregistered_queuetime_mean">>,
        <<"worker_unregistered_queuetime_100">>,
        <<"worker_unregistered_worktime_mean">>,
        <<"worker_unregistered_worktime_100">>,
        <<"worker_vnode_pool_total">>,
        <<"worker_vnode_pool_queuetime_mean">>,
        <<"worker_vnode_pool_queuetime_100">>,
        <<"worker_vnode_pool_worktime_mean">>,
        <<"worker_vnode_pool_worktime_100">>
    ].

dscp_stats() ->
    [
        <<"worker_af1_pool_total">>,
        <<"worker_af1_pool_queuetime_mean">>,
        <<"worker_af1_pool_queuetime_100">>,
        <<"worker_af1_pool_worktime_mean">>,
        <<"worker_af1_pool_worktime_100">>,
        <<"worker_af2_pool_total">>,
        <<"worker_af2_pool_queuetime_mean">>,
        <<"worker_af2_pool_queuetime_100">>,
        <<"worker_af2_pool_worktime_mean">>,
        <<"worker_af2_pool_worktime_100">>,
        <<"worker_af3_pool_total">>,
        <<"worker_af3_pool_queuetime_mean">>,
        <<"worker_af3_pool_queuetime_100">>,
        <<"worker_af3_pool_worktime_mean">>,
        <<"worker_af3_pool_worktime_100">>,
        <<"worker_af4_pool_total">>,
        <<"worker_af4_pool_queuetime_mean">>,
        <<"worker_af4_pool_queuetime_100">>,
        <<"worker_af4_pool_worktime_mean">>,
        <<"worker_af4_pool_worktime_100">>,
        <<"worker_be_pool_total">>,
        <<"worker_be_pool_queuetime_mean">>,
        <<"worker_be_pool_queuetime_100">>,
        <<"worker_be_pool_worktime_mean">>,
        <<"worker_be_pool_worktime_100">>
    ].

dscp_totals() ->
    [
        <<"worker_af1_pool_total">>,
        <<"worker_af2_pool_total">>,
        <<"worker_af3_pool_total">>,
        <<"worker_af4_pool_total">>,
        <<"worker_be_pool_total">>
    ].

tictacaae_stats() ->
    [
        <<"tictacaae_queue_microsec__max">>,
        <<"tictacaae_queue_microsec_mean">>,
        <<"tictacaae_root_compare">>,
        <<"tictacaae_root_compare_total">>,
        <<"tictacaae_branch_compare">>,
        <<"tictacaae_branch_compare_total">>,
        <<"tictacaae_clock_compare">>,
        <<"tictacaae_clock_compare_total">>,
        <<"tictacaae_error">>,
        <<"tictacaae_error_total">>,
        <<"tictacaae_exchange">>,
        <<"tictacaae_exchange_total">>,
        <<"tictacaae_bucket">>,
        <<"tictacaae_bucket_total">>,
        <<"tictacaae_timeout">>,
        <<"tictacaae_timeout_total">>,
        <<"tictacaae_not_supported">>,
        <<"tictacaae_not_supported_total">>,
        <<"tictacaae_modtime">>,
        <<"tictacaae_modtime_total">>
    ].

ttaaefs_stats() ->
    [
        <<"ttaaefs_src_ahead_total">>,
        <<"ttaaefs_snk_ahead_total">>,
        <<"ttaaefs_nosync_total">>,
        <<"ttaaefs_sync_total">>,
        <<"ttaaefs_fail_total">>,
        <<"ttaaefs_nosync_time_100">>,
        <<"ttaaefs_sync_time_100">>,
        <<"ttaaefs_fail_time_100">>,
        <<"ttaaefs_rangecheck_total">>,
        <<"ttaaefs_allcheck_total">>,
        <<"ttaaefs_daycheck_total">>,
        <<"ttaaefs_hourcheck_total">>
    ].


do_pools(Node) ->
    do_pools(Node, rpc:call(Node, riak_core_node_worker_pool, dscp_pools, [])).

do_pools(_Node, []) ->
    ok;
do_pools(Node, [Pool | Pools]) ->
    do_pool(Node, Pool),
    do_pools(Node, Pools).

do_pool(Node, Pool) ->
    WorkFun = fun() -> ok end,
    FinishFun = fun(ok) -> ok end,
    Work = {fold, WorkFun, FinishFun},
    Res = rpc:call(Node, riak_core_node_worker_pool, handle_work, [Pool, Work, undefined]),
    lager:info("Pool ~p returned ~p", [Pool, Res]).

inc_by_one(StatNames) ->
    inc_by(StatNames, 1).

inc_by(StatNames, Amt) ->
    [{StatName, Amt} || StatName <- StatNames].<|MERGE_RESOLUTION|>--- conflicted
+++ resolved
@@ -87,42 +87,24 @@
     ExpectedNodeStats =
         case HeadSupport of
             true ->
-<<<<<<< HEAD
                 [
-                    {<<"node_gets">>, 10},
-=======
-                [{<<"node_gets">>, 5},
->>>>>>> f2e02777
+                    {<<"node_gets">>, 5},
                     {<<"node_puts">>, 5},
                     {<<"node_gets_total">>, 5},
                     {<<"node_puts_total">>, 5},
-<<<<<<< HEAD
                     {<<"vnode_gets">>, 5},
                     % The five PUTS will require only HEADs
-                    {<<"vnode_heads">>, 30},
+                    {<<"vnode_heads">>, 15},
                     % There is no reduction in the count of HEADs
                     % as HEADS before GETs
                     {<<"vnode_puts">>, 15},
                     {<<"vnode_gets_total">>, 5},
-                    {<<"vnode_heads_total">>, 30},
+                    {<<"vnode_heads_total">>, 15},
                     {<<"vnode_puts_total">>, 15}
                 ];
             false ->
                 [
-                    {<<"node_gets">>, 10},
-=======
-                    {<<"vnode_gets">>, 5}, 
-                        % The five PUTS will require only HEADs
-                    {<<"vnode_heads">>, 15},
-                        % There is no reduction in the count of HEADs
-                        % as HEADS before GETs
-                    {<<"vnode_puts">>, 15},
-                    {<<"vnode_gets_total">>, 5},
-                    {<<"vnode_heads_total">>, 15},
-                    {<<"vnode_puts_total">>, 15}];
-            false ->
-                [{<<"node_gets">>, 5},
->>>>>>> f2e02777
+                    {<<"node_gets">>, 5},
                     {<<"node_puts">>, 5},
                     {<<"node_gets_total">>, 5},
                     {<<"node_puts_total">>, 5},
@@ -139,7 +121,6 @@
     verify_inc(Stats1, Stats2, ExpectedNodeStats),
 
     %% verify that fsm times were tallied
-<<<<<<< HEAD
     verify_nz(Stats2, [
         <<"node_get_fsm_time_mean">>,
         <<"node_get_fsm_time_median">>,
@@ -152,73 +133,42 @@
         <<"node_put_fsm_time_99">>,
         <<"node_put_fsm_time_100">>
     ]),
-=======
-    verify_nz(Stats2, [<<"node_get_fsm_time_mean">>,
-                       <<"node_get_fsm_time_median">>,
-                       <<"node_get_fsm_time_95">>,
-                       <<"node_get_fsm_time_99">>,
-                       <<"node_get_fsm_time_100">>,
-                       <<"node_put_fsm_time_mean">>,
-                       <<"node_put_fsm_time_median">>,
-                       <<"node_put_fsm_time_95">>,
-                       <<"node_put_fsm_time_99">>,
-                       <<"node_put_fsm_time_100">>]),
-    
+
     Stats3 = get_stats(Node1),
->>>>>>> f2e02777
 
     lager:info("Make PBC Connection"),
     Pid = rt:pbc(Node1),
 
-    [rt:pbc_write(Pid, <<"systest">>, <<X>>, <<"12345">>) || X <- lists:seq(1, 5)],
-    [rt:pbc_read(Pid, <<"systest">>, <<X>>) || X <- lists:seq(1, 5)],
-    
+    KeySeq = [<<X>> || X <- lists:seq(1, 5)],
+    [rt:pbc_write(Pid, <<"systest">>, K, <<"12345">>) || K <- KeySeq],
+    [rt:pbc_read(Pid, <<"systest">>, K) || K <- KeySeq],
+
     Stats4 = get_stats(Node1),
     %% make sure the stats that were supposed to increment did
-<<<<<<< HEAD
-    verify_inc(Stats2, Stats3, [
+    verify_inc(Stats3, Stats4, [
         {<<"pbc_connects_total">>, 1},
         {<<"pbc_connects">>, 1},
         {<<"pbc_active">>, 1}
     ]),
-=======
-    verify_inc(
-        Stats3,
-        Stats4,
-        [{<<"pbc_connects_total">>, 1},
-        {<<"pbc_connects">>, 1},
-        {<<"pbc_active">>, 1}]),
-    
+
     %% make sure the stats that were supposed to increment did
     %% PB and HTTP API change stats the same
     verify_inc(Stats3, Stats4, ExpectedNodeStats),
->>>>>>> f2e02777
 
     lager:info("Force Read Repair"),
     rt:pbc_write(Pid, <<"testbucket">>, <<"1">>, <<"blah!">>),
     rt:pbc_set_bucket_prop(Pid, <<"testbucket">>, [{n_val, 4}]),
 
-<<<<<<< HEAD
-    Stats4 = get_stats(Node1),
-    verify_inc(Stats3, Stats4, [{<<"read_repairs_total">>, 0},
-        {<<"read_repairs">>, 0}]),
-=======
     Stats5 = get_stats(Node1),
     verify_inc(Stats3, Stats5, [{<<"read_repairs_total">>, 0},
                                 {<<"read_repairs">>, 0}]),
->>>>>>> f2e02777
 
     _Value = rt:pbc_read(Pid, <<"testbucket">>, <<"1">>),
 
     Stats6 = get_stats(Node1),
 
-<<<<<<< HEAD
-    verify_inc(Stats3, Stats5, [{<<"read_repairs_total">>, 1},
-        {<<"read_repairs">>, 1}]),
-=======
     verify_inc(Stats3, Stats6, [{<<"read_repairs_total">>, 1},
                                 {<<"read_repairs">>, 1}]),
->>>>>>> f2e02777
 
     _ = do_datatypes(Pid),
 
@@ -226,17 +176,10 @@
 
     Stats7 = get_stats(Node1),
     [
-<<<<<<< HEAD
-        begin
-            lager:info("~s: ~p (expected non-zero)", [S, proplists:get_value(S, Stats6)]),
-            verify_nz(Stats6, [S])
-        end || S <- datatype_stats()],
-=======
      begin
          lager:info("~s: ~p (expected non-zero)", [S, proplists:get_value(S, Stats6)]),
          verify_nz(Stats7, [S])
      end || S <- datatype_stats() ],
->>>>>>> f2e02777
 
     _ = do_pools(Node1),
 
