%% -------------------------------------------------------------------
%%
%% Copyright (c) 2012 Basho Technologies, Inc.
%%
%% This file is provided to you under the Apache License,
%% Version 2.0 (the "License"); you may not use this file
%% except in compliance with the License.  You may obtain
%% a copy of the License at
%%
%%   http://www.apache.org/licenses/LICENSE-2.0
%%
%% Unless required by applicable law or agreed to in writing,
%% software distributed under the License is distributed on an
%% "AS IS" BASIS, WITHOUT WARRANTIES OR CONDITIONS OF ANY
%% KIND, either express or implied.  See the License for the
%% specific language governing permissions and limitations
%% under the License.
%%
%% -------------------------------------------------------------------
-module(verify_riak_stats).
-behavior(riak_test).
-export([confirm/0, get_stats/1, get_stats/2]).
-include_lib("eunit/include/eunit.hrl").
-include("../src/stacktrace.hrl").

-define(CTYPE, <<"counters">>).
-define(STYPE, <<"sets">>).
-define(MTYPE, <<"maps">>).
-define(TYPES, [{?CTYPE, counter},
                {?STYPE, set},
                {?MTYPE, map}]).
-define(CONF, []).

%% You should have curl installed locally to do this.
confirm() ->
    Nodes = rt:deploy_nodes(1, ?CONF),
    [Node1] = Nodes,
    verify_dt_converge:create_bucket_types(Nodes, ?TYPES),
    ?assertEqual(ok, rt:wait_until_nodes_ready([Node1])),
    Stats1 = get_stats(Node1),
    TestMetaData = riak_test_runner:metadata(),
    KVBackend = proplists:get_value(backend, TestMetaData),
    HeadSupport = has_head_support(KVBackend),

    lager:info("Verifying that all expected stats keys are present from the HTTP endpoint"),
    ok = verify_stats_keys_complete(Node1, Stats1),

    AdminStats1 = get_console_stats(Node1),
    lager:info("Verifying that the stats keys in riak admin status and HTTP match"),
    ok = compare_http_and_console_stats(Stats1, AdminStats1),

    %% make sure a set of stats have valid values
    lager:info("Verifying that the system and ring stats have valid values"),
    verify_nz(Stats1,[<<"cpu_nprocs">>,
                      <<"mem_total">>,
                      <<"mem_allocated">>,
                      <<"sys_logical_processors">>,
                      <<"sys_process_count">>,
                      <<"sys_thread_pool_size">>,
                      <<"sys_wordsize">>,
                      <<"ring_num_partitions">>,
                      <<"ring_creation_size">>,
                      <<"memory_total">>,
                      <<"memory_processes">>,
                      <<"memory_processes_used">>,
                      <<"memory_system">>,
                      <<"memory_atom">>,
                      <<"memory_atom_used">>,
                      <<"memory_binary">>,
                      <<"memory_code">>,
                      <<"memory_ets">>]),


    lager:info("perform 5 x  PUT and a GET to increment the stats"),
    lager:info("as the stat system only does calcs for > 5 readings"),

    C = rt:httpc(Node1),
    [rt:httpc_write(C, <<"systest">>, <<X>>, <<"12345">>) || X <- lists:seq(1, 5)],
    [rt:httpc_read(C, <<"systest">>, <<X>>) || X <- lists:seq(1, 5)],

    Stats2 = get_stats(Node1),

    ExpectedNodeStats = 
        case HeadSupport of
            true ->
                [{<<"node_gets">>, 5},
                    {<<"node_puts">>, 5},
                    {<<"node_gets_total">>, 5},
                    {<<"node_puts_total">>, 5},
                    {<<"vnode_gets">>, 5}, 
                        % The five PUTS will require only HEADs
                    {<<"vnode_heads">>, 15},
                        % There is no reduction in the count of HEADs
                        % as HEADS before GETs
                    {<<"vnode_puts">>, 15},
                    {<<"vnode_gets_total">>, 5},
                    {<<"vnode_heads_total">>, 15},
                    {<<"vnode_puts_total">>, 15}];
            false ->
                [{<<"node_gets">>, 5},
                    {<<"node_puts">>, 5},
                    {<<"node_gets_total">>, 5},
                    {<<"node_puts_total">>, 5},
                    {<<"vnode_gets">>, 15},
                    {<<"vnode_heads">>, 0},
                    {<<"vnode_puts">>, 15},
                    {<<"vnode_gets_total">>, 15},
                    {<<"vnode_heads_total">>, 0},
                    {<<"vnode_puts_total">>, 15}]
        end,

    %% make sure the stats that were supposed to increment did
    verify_inc(Stats1, Stats2, ExpectedNodeStats),

    %% verify that fsm times were tallied
    verify_nz(Stats2, [<<"node_get_fsm_time_mean">>,
                       <<"node_get_fsm_time_median">>,
                       <<"node_get_fsm_time_95">>,
                       <<"node_get_fsm_time_99">>,
                       <<"node_get_fsm_time_100">>,
                       <<"node_put_fsm_time_mean">>,
                       <<"node_put_fsm_time_median">>,
                       <<"node_put_fsm_time_95">>,
                       <<"node_put_fsm_time_99">>,
                       <<"node_put_fsm_time_100">>]),
    
    Stats3 = get_stats(Node1),

    lager:info("Make PBC Connection"),
    Pid = rt:pbc(Node1),

    [rt:pbc_write(Pid, <<"systest">>, <<X>>, <<"12345">>) || X <- lists:seq(1, 5)],
    [rt:pbc_read(Pid, <<"systest">>, <<X>>) || X <- lists:seq(1, 5)],
    
    Stats4 = get_stats(Node1),
    %% make sure the stats that were supposed to increment did
    verify_inc(
        Stats3,
        Stats4,
        [{<<"pbc_connects_total">>, 1},
        {<<"pbc_connects">>, 1},
        {<<"pbc_active">>, 1}]),
    
    %% make sure the stats that were supposed to increment did
    %% PB and HTTP API change stats the same
    verify_inc(Stats3, Stats4, ExpectedNodeStats),

    lager:info("Force Read Repair"),
    rt:pbc_write(Pid, <<"testbucket">>, <<"1">>, <<"blah!">>),
    rt:pbc_set_bucket_prop(Pid, <<"testbucket">>, [{n_val, 4}]),

    Stats5 = get_stats(Node1),
    verify_inc(Stats3, Stats5, [{<<"read_repairs_total">>, 0},
                                {<<"read_repairs">>, 0}]),

    _Value = rt:pbc_read(Pid, <<"testbucket">>, <<"1">>),

    Stats6 = get_stats(Node1),

    verify_inc(Stats3, Stats6, [{<<"read_repairs_total">>, 1},
                                {<<"read_repairs">>, 1}]),

    _ = do_datatypes(Pid),

    lager:info("Verifying datatype stats are non-zero."),

    Stats7 = get_stats(Node1),
    [
     begin
         lager:info("~s: ~p (expected non-zero)", [S, proplists:get_value(S, Stats6)]),
         verify_nz(Stats7, [S])
     end || S <- datatype_stats() ],

    _ = do_pools(Node1),

    Stats8 = get_stats(Node1),
    lager:info("Verifying pool stats are incremented"),

    verify_inc(Stats7, Stats8, inc_by_one(dscp_totals())),

    pass.

verify_inc(Prev, Props, Keys) ->
    [begin
         Old = proplists:get_value(Key, Prev, 0),
         New = proplists:get_value(Key, Props, 0),
         lager:info("~s: ~p -> ~p (expected ~p)", [Key, Old, New, Old + Inc]),
         ?assertEqual(New, (Old + Inc))
     end || {Key, Inc} <- Keys].

verify_nz(Props, Keys) ->
    [?assertNotEqual(proplists:get_value(Key,Props,0), 0) || Key <- Keys].

has_head_support(leveled) ->
    true;
has_head_support(_Backend) ->
    false.

get_stats(Node) ->
    get_stats(Node, 10000).

get_stats(Node, Wait) ->
    timer:sleep(Wait),
    lager:info("Retrieving stats from node ~s", [Node]),
    StatsCommand = io_lib:format("curl -s -S ~s/stats", [rt:http_url(Node)]),
    lager:debug("Retrieving stats using command ~s", [StatsCommand]),
    StatString = os:cmd(StatsCommand),
    {struct, Stats} = mochijson2:decode(StatString),
    %%lager:debug(StatString),
    Stats.

get_console_stats(Node) ->
    %% Problem: rt:admin(Node, Cmd) seems to drop parts of the output when
    %% used for "riak admin status" in 'rtdev'.
    %% Temporary workaround: use os:cmd/1 when in 'rtdev' (needs some cheats
    %% in order to find the right path etc.)
    try
	Stats =
	    case rt_config:get(rt_harness) of
		rtdev ->
		    N = rtdev:node_id(Node),
		    Path = rtdev:relpath(rtdev:node_version(N)),
		    Cmd = rtdev:riak_admin_cmd(Path, N, ["status"]),
		    lager:info("Cmd = ~p~n", [Cmd]),
		    os:cmd(Cmd);
		_ ->
		    rt:admin(Node, "status")
	    end,
	[S || {_,_} = S <-
		  [list_to_tuple(re:split(L, " : ", []))
		   || L <- tl(tl(string:tokens(Stats, "\n")))]]
    catch
	    ?_exception_(Error, Reason, StackToken) ->
	    lager:info("riak admin status ~p: ~p~n~p~n",
		       [Error, Reason, ?_get_stacktrace_(StackToken)]),
	    []
    end.

compare_http_and_console_stats(Stats1, Stats2) ->
    OnlyInHttp = [S || {K,_} = S <- Stats1,
		       not lists:keymember(K, 1, Stats2)],
    OnlyInAdmin = [S || {K,_} = S <- Stats2,
			not lists:keymember(K, 1, Stats1)],
    maybe_log_stats_keys(OnlyInHttp, "Keys missing from riak admin"),
    maybe_log_stats_keys(OnlyInAdmin, "Keys missing from HTTP"),
    ?assertEqual([], OnlyInHttp),
    ?assertEqual([], OnlyInAdmin),
    ok.

verify_stats_keys_complete(Node, Stats) ->
    ActualKeys = proplists:get_keys(Stats),
    ExpectedKeys = all_stats(Node),
    MissingStatsKeys = diff_lists(ActualKeys, ExpectedKeys),
    AdditionalStatsKeys = diff_lists(ExpectedKeys, ActualKeys),
    maybe_log_stats_keys(MissingStatsKeys, "missing stats keys"),
    maybe_log_stats_keys(AdditionalStatsKeys, "additional stats"),
    ?assertEqual({[],[]}, {MissingStatsKeys, AdditionalStatsKeys}),
    ok.

diff_lists(List, ThatList) ->
    lists:filter(fun(Element) -> not lists:member(Element, List) end, ThatList).

-spec maybe_log_stats_keys([binary()], string()) -> ok.
maybe_log_stats_keys(StatsKeys, _Description) when length(StatsKeys) == 0 ->
    ok;
maybe_log_stats_keys(StatsKeys, Description) ->
    lager:info("~s: ~s", [Description, pretty_print_stats_keys(StatsKeys)]).

-spec pretty_print_stats_keys([binary()]) -> string().
pretty_print_stats_keys(StatsKeys) ->
    ConvertedStatsKeys = lists:map(fun(StatsKey) -> binary_to_list(StatsKey) end, StatsKeys),
    string:join(ConvertedStatsKeys, ", ").

datatype_stats() ->
    %% Merge stats are excluded because we likely never merge disjoint
    %% copies on a single node after a single write each.
    [ list_to_binary(Stat) ||
        Stat <- [
                 %%  "object_counter_merge"
                 %% ,"object_counter_merge_total"
                 %% ,"object_counter_merge_time_mean"
                 %% ,"object_counter_merge_time_median"
                 %% ,"object_counter_merge_time_95"
                 %% ,"object_counter_merge_time_99"
                 %% ,"object_counter_merge_time_100"
                 %% ,
                 "vnode_counter_update"
                ,"vnode_counter_update_total"
                ,"vnode_counter_update_time_mean"
                ,"vnode_counter_update_time_median"
                ,"vnode_counter_update_time_95"
                ,"vnode_counter_update_time_99"
                ,"vnode_counter_update_time_100"
                 %% ,"object_set_merge"
                 %% ,"object_set_merge_total"
                 %% ,"object_set_merge_time_mean"
                 %% ,"object_set_merge_time_median"
                 %% ,"object_set_merge_time_95"
                 %% ,"object_set_merge_time_99"
                 %% ,"object_set_merge_time_100"
                ,"vnode_set_update"
                ,"vnode_set_update_total"
                ,"vnode_set_update_time_mean"
                ,"vnode_set_update_time_median"
                ,"vnode_set_update_time_95"
                ,"vnode_set_update_time_99"
                ,"vnode_set_update_time_100"
                 %% ,"object_map_merge"
                 %% ,"object_map_merge_total"
                 %% ,"object_map_merge_time_mean"
                 %% ,"object_map_merge_time_median"
                 %% ,"object_map_merge_time_95"
                 %% ,"object_map_merge_time_99"
                 %% ,"object_map_merge_time_100"
                ,"vnode_map_update"
                ,"vnode_map_update_total"
                ,"vnode_map_update_time_mean"
                ,"vnode_map_update_time_median"
                ,"vnode_map_update_time_95"
                ,"vnode_map_update_time_99"
                ,"vnode_map_update_time_100"
                ,"node_gets_counter"
                ,"node_gets_counter_total"
                ,"node_get_fsm_counter_siblings_mean"
                ,"node_get_fsm_counter_siblings_median"
                ,"node_get_fsm_counter_siblings_95"
                ,"node_get_fsm_counter_siblings_99"
                ,"node_get_fsm_counter_siblings_100"
                ,"node_get_fsm_counter_objsize_mean"
                ,"node_get_fsm_counter_objsize_median"
                ,"node_get_fsm_counter_objsize_95"
                ,"node_get_fsm_counter_objsize_99"
                ,"node_get_fsm_counter_objsize_100"
                ,"node_get_fsm_counter_time_mean"
                ,"node_get_fsm_counter_time_median"
                ,"node_get_fsm_counter_time_95"
                ,"node_get_fsm_counter_time_99"
                ,"node_get_fsm_counter_time_100"
                ,"node_gets_set"
                ,"node_gets_set_total"
                ,"node_get_fsm_set_siblings_mean"
                ,"node_get_fsm_set_siblings_median"
                ,"node_get_fsm_set_siblings_95"
                ,"node_get_fsm_set_siblings_99"
                ,"node_get_fsm_set_siblings_100"
                ,"node_get_fsm_set_objsize_mean"
                ,"node_get_fsm_set_objsize_median"
                ,"node_get_fsm_set_objsize_95"
                ,"node_get_fsm_set_objsize_99"
                ,"node_get_fsm_set_objsize_100"
                ,"node_get_fsm_set_time_mean"
                ,"node_get_fsm_set_time_median"
                ,"node_get_fsm_set_time_95"
                ,"node_get_fsm_set_time_99"
                ,"node_get_fsm_set_time_100"
                ,"node_gets_map"
                ,"node_gets_map_total"
                ,"node_get_fsm_map_siblings_mean"
                ,"node_get_fsm_map_siblings_median"
                ,"node_get_fsm_map_siblings_95"
                ,"node_get_fsm_map_siblings_99"
                ,"node_get_fsm_map_siblings_100"
                ,"node_get_fsm_map_objsize_mean"
                ,"node_get_fsm_map_objsize_median"
                ,"node_get_fsm_map_objsize_95"
                ,"node_get_fsm_map_objsize_99"
                ,"node_get_fsm_map_objsize_100"
                ,"node_get_fsm_map_time_mean"
                ,"node_get_fsm_map_time_median"
                ,"node_get_fsm_map_time_95"
                ,"node_get_fsm_map_time_99"
                ,"node_get_fsm_map_time_100"
                ,"node_puts_counter"
                ,"node_puts_counter_total"
                ,"node_put_fsm_counter_time_mean"
                ,"node_put_fsm_counter_time_median"
                ,"node_put_fsm_counter_time_95"
                ,"node_put_fsm_counter_time_99"
                ,"node_put_fsm_counter_time_100"
                ,"node_puts_set"
                ,"node_puts_set_total"
                ,"node_put_fsm_set_time_mean"
                ,"node_put_fsm_set_time_median"
                ,"node_put_fsm_set_time_95"
                ,"node_put_fsm_set_time_99"
                ,"node_put_fsm_set_time_100"
                ,"node_puts_map"
                ,"node_puts_map_total"
                ,"node_put_fsm_map_time_mean"
                ,"node_put_fsm_map_time_median"
                ,"node_put_fsm_map_time_95"
                ,"node_put_fsm_map_time_99"
                ,"node_put_fsm_map_time_100"
                ,"counter_actor_counts_mean"
                ,"counter_actor_counts_median"
                ,"counter_actor_counts_95"
                ,"counter_actor_counts_99"
                ,"counter_actor_counts_100"
                ,"set_actor_counts_mean"
                ,"set_actor_counts_median"
                ,"set_actor_counts_95"
                ,"set_actor_counts_99"
                ,"set_actor_counts_100"
                ,"map_actor_counts_mean"
                ,"map_actor_counts_median"
                ,"map_actor_counts_95"
                ,"map_actor_counts_99"
                ,"map_actor_counts_100"
                ]
    ].

do_datatypes(Pid) ->
    _ = [ get_and_update(Pid, Type) || Type <- [counter, set, map]].

get_and_update(Pid, counter) ->

    _ = [ riakc_pb_socket:update_type(Pid, {?CTYPE, <<"pb">>}, <<I>>,
                                      {counter, {increment, 5},
                                       undefined})
          || I <- lists:seq(1, 10) ],

    _ = [ riakc_pb_socket:fetch_type(Pid, {?CTYPE, <<"pb">>}, <<I>>)
          || I <- lists:seq(1, 10) ];

get_and_update(Pid, set) ->

    _ = [ riakc_pb_socket:update_type(Pid, {?STYPE, <<"pb">>}, <<I>>,
                                      {set, {add_all, [<<"a">>, <<"b">>]}, undefined})
          || I <- lists:seq(1, 10) ],

    _ = [ riakc_pb_socket:fetch_type(Pid, {?STYPE, <<"pb">>}, <<I>>)
          || I <- lists:seq(1, 10) ];

get_and_update(Pid, map) ->

    _ = [ riakc_pb_socket:update_type(Pid, {?MTYPE, <<"pb">>}, <<I>>,
                                      {map,
                                       {update,[
                                                {update, {<<"a">>, counter}, {increment, 5}}
                                               ]},
                                       undefined})
          || I <- lists:seq(1, 10) ],

    _ = [ riakc_pb_socket:fetch_type(Pid, {?MTYPE, <<"pb">>}, <<I>>)
          || I <- lists:seq(1, 10) ].

all_stats(Node) ->
    common_stats() ++ product_stats(rt:product(Node)).

common_stats() ->
    [
        <<"asn1_version">>,
        <<"basho_stats_version">>,
        <<"bear_version">>,
        <<"bitcask_version">>,
        <<"canola_version">>,
        <<"clique_version">>,
        <<"cluster_info_version">>,
        <<"clusteraae_fsm_create">>,
        <<"clusteraae_fsm_create_error">>,
        <<"clusteraae_fsm_active">>,
        <<"compiler_version">>,
        <<"connected_nodes">>,
        <<"consistent_get_objsize_100">>,
        <<"consistent_get_objsize_95">>,
        <<"consistent_get_objsize_99">>,
        <<"consistent_get_objsize_mean">>,
        <<"consistent_get_objsize_median">>,
        <<"consistent_get_time_100">>,
        <<"consistent_get_time_95">>,
        <<"consistent_get_time_99">>,
        <<"consistent_get_time_mean">>,
        <<"consistent_get_time_median">>,
        <<"consistent_gets">>,
        <<"consistent_gets_total">>,
        <<"consistent_put_objsize_100">>,
        <<"consistent_put_objsize_95">>,
        <<"consistent_put_objsize_99">>,
        <<"consistent_put_objsize_mean">>,
        <<"consistent_put_objsize_median">>,
        <<"consistent_put_time_100">>,
        <<"consistent_put_time_95">>,
        <<"consistent_put_time_99">>,
        <<"consistent_put_time_mean">>,
        <<"consistent_put_time_median">>,
        <<"consistent_puts">>,
        <<"consistent_puts_total">>,
        <<"converge_delay_last">>,
        <<"converge_delay_max">>,
        <<"converge_delay_mean">>,
        <<"converge_delay_min">>,
        <<"coord_redirs_total">>,
        <<"coord_redir_least_loaded_total">>,
        <<"coord_local_unloaded_total">>,
        <<"coord_local_soft_loaded_total">>,
        <<"vnode_mbox_check_timeout_total">>,
        <<"coord_redir_unloaded_total">>,
        <<"coord_redir_loaded_local_total">>,
        <<"soft_loaded_vnode_mbox_total">>,
        <<"counter_actor_counts_100">>,
        <<"counter_actor_counts_95">>,
        <<"counter_actor_counts_99">>,
        <<"counter_actor_counts_mean">>,
        <<"counter_actor_counts_median">>,
        <<"cpu_avg1">>,
        <<"cpu_avg15">>,
        <<"cpu_avg5">>,
        <<"cpu_nprocs">>,
        <<"crypto_version">>,
        <<"cuttlefish_version">>,
        <<"disk">>,
        <<"dropped_vnode_requests_total">>,
        <<"ebloom_version">>,
        <<"eleveldb_version">>,
        <<"executing_mappers">>,
        <<"exometer_core_version">>,
        <<"folsom_version">>,
        <<"gossip_received">>,
        <<"handoff_timeouts">>,
        <<"hll_bytes">>,
        <<"hll_bytes_mean">>,
        <<"hll_bytes_100">>,
        <<"hll_bytes_95">>,
        <<"hll_bytes_99">>,
        <<"hll_bytes_median">>,
        <<"hll_bytes_total">>,
        <<"hut_version">>,
        <<"hyper_version">>,
        <<"ibrowse_version">>,
        <<"ignored_gossip_total">>,
        <<"index_fsm_active">>,
        <<"index_fsm_create">>,
        <<"index_fsm_create_error">>,
        <<"index_fsm_complete">>,
        <<"index_fsm_results_mean">>,
        <<"index_fsm_results_median">>,
        <<"index_fsm_results_95">>,
        <<"index_fsm_results_99">>,
        <<"index_fsm_results_100">>,
        <<"index_fsm_time_mean">>,
        <<"index_fsm_time_median">>,
        <<"index_fsm_time_95">>,
        <<"index_fsm_time_99">>,
        <<"index_fsm_time_100">>,
        <<"inets_version">>,
        <<"kernel_version">>,
        <<"kv_index_tictactree_version">>,
        <<"late_put_fsm_coordinator_ack">>,
        <<"leveldb_read_block_error">>,
        <<"leveled_version">>,
        <<"list_fsm_active">>,
        <<"list_fsm_create">>,
        <<"list_fsm_create_error">>,
        <<"list_fsm_create_error_total">>,
        <<"list_fsm_create_total">>,
        <<"lz4_version">>,
        <<"map_actor_counts_100">>,
        <<"map_actor_counts_95">>,
        <<"map_actor_counts_99">>,
        <<"map_actor_counts_mean">>,
        <<"map_actor_counts_median">>,
        <<"mem_allocated">>,
        <<"mem_total">>,
        <<"memory_atom">>,
        <<"memory_atom_used">>,
        <<"memory_binary">>,
        <<"memory_code">>,
        <<"memory_ets">>,
        <<"memory_processes">>,
        <<"memory_processes_used">>,
        <<"memory_system">>,
        <<"memory_total">>,
        <<"mochiweb_version">>,
        <<"ngrfetch_nofetch">>,
        <<"ngrfetch_nofetch_total">>,
        <<"ngrfetch_prefetch">>,
        <<"ngrfetch_prefetch_total">>,
        <<"ngrfetch_tofetch">>,
        <<"ngrfetch_tofetch_total">>,
        <<"ngrrepl_object">>,
        <<"ngrrepl_object_total">>,
        <<"ngrrepl_empty">>,
        <<"ngrrepl_empty_total">>,
        <<"ngrrepl_error">>,
        <<"ngrrepl_error_total">>,
        <<"ngrrepl_srcdiscard">>,
        <<"ngrrepl_srcdiscard_total">>,
        <<"node_get_fsm_active">>,
        <<"node_get_fsm_active_60s">>,
        <<"node_get_fsm_counter_objsize_100">>,
        <<"node_get_fsm_counter_objsize_95">>,
        <<"node_get_fsm_counter_objsize_99">>,
        <<"node_get_fsm_counter_objsize_mean">>,
        <<"node_get_fsm_counter_objsize_median">>,
        <<"node_get_fsm_counter_siblings_100">>,
        <<"node_get_fsm_counter_siblings_95">>,
        <<"node_get_fsm_counter_siblings_99">>,
        <<"node_get_fsm_counter_siblings_mean">>,
        <<"node_get_fsm_counter_siblings_median">>,
        <<"node_get_fsm_counter_time_100">>,
        <<"node_get_fsm_counter_time_95">>,
        <<"node_get_fsm_counter_time_99">>,
        <<"node_get_fsm_counter_time_mean">>,
        <<"node_get_fsm_counter_time_median">>,
        <<"node_get_fsm_errors">>,
        <<"node_get_fsm_errors_total">>,
        <<"node_get_fsm_hll_objsize_100">>,
        <<"node_get_fsm_hll_objsize_95">>,
        <<"node_get_fsm_hll_objsize_99">>,
        <<"node_get_fsm_hll_objsize_mean">>,
        <<"node_get_fsm_hll_objsize_median">>,
        <<"node_get_fsm_hll_siblings_100">>,
        <<"node_get_fsm_hll_siblings_95">>,
        <<"node_get_fsm_hll_siblings_99">>,
        <<"node_get_fsm_hll_siblings_mean">>,
        <<"node_get_fsm_hll_siblings_median">>,
        <<"node_get_fsm_hll_time_100">>,
        <<"node_get_fsm_hll_time_95">>,
        <<"node_get_fsm_hll_time_99">>,
        <<"node_get_fsm_hll_time_mean">>,
        <<"node_get_fsm_hll_time_median">>,
        <<"node_get_fsm_in_rate">>,
        <<"node_get_fsm_map_objsize_100">>,
        <<"node_get_fsm_map_objsize_95">>,
        <<"node_get_fsm_map_objsize_99">>,
        <<"node_get_fsm_map_objsize_mean">>,
        <<"node_get_fsm_map_objsize_median">>,
        <<"node_get_fsm_map_siblings_100">>,
        <<"node_get_fsm_map_siblings_95">>,
        <<"node_get_fsm_map_siblings_99">>,
        <<"node_get_fsm_map_siblings_mean">>,
        <<"node_get_fsm_map_siblings_median">>,
        <<"node_get_fsm_map_time_100">>,
        <<"node_get_fsm_map_time_95">>,
        <<"node_get_fsm_map_time_99">>,
        <<"node_get_fsm_map_time_mean">>,
        <<"node_get_fsm_map_time_median">>,
        <<"node_get_fsm_objsize_100">>,
        <<"node_get_fsm_objsize_95">>,
        <<"node_get_fsm_objsize_99">>,
        <<"node_get_fsm_objsize_mean">>,
        <<"node_get_fsm_objsize_median">>,
        <<"node_get_fsm_out_rate">>,
        <<"node_get_fsm_rejected">>,
        <<"node_get_fsm_rejected_60s">>,
        <<"node_get_fsm_rejected_total">>,
        <<"node_get_fsm_set_objsize_100">>,
        <<"node_get_fsm_set_objsize_95">>,
        <<"node_get_fsm_set_objsize_99">>,
        <<"node_get_fsm_set_objsize_mean">>,
        <<"node_get_fsm_set_objsize_median">>,
        <<"node_get_fsm_set_siblings_100">>,
        <<"node_get_fsm_set_siblings_95">>,
        <<"node_get_fsm_set_siblings_99">>,
        <<"node_get_fsm_set_siblings_mean">>,
        <<"node_get_fsm_set_siblings_median">>,
        <<"node_get_fsm_set_time_100">>,
        <<"node_get_fsm_set_time_95">>,
        <<"node_get_fsm_set_time_99">>,
        <<"node_get_fsm_set_time_mean">>,
        <<"node_get_fsm_set_time_median">>,
        <<"node_get_fsm_siblings_100">>,
        <<"node_get_fsm_siblings_95">>,
        <<"node_get_fsm_siblings_99">>,
        <<"node_get_fsm_siblings_mean">>,
        <<"node_get_fsm_siblings_median">>,
        <<"node_get_fsm_time_100">>,
        <<"node_get_fsm_time_95">>,
        <<"node_get_fsm_time_99">>,
        <<"node_get_fsm_time_mean">>,
        <<"node_get_fsm_time_median">>,
        <<"node_gets">>,
        <<"node_gets_counter">>,
        <<"node_gets_counter_total">>,
        <<"node_gets_hll">>,
        <<"node_gets_hll_total">>,
        <<"node_gets_map">>,
        <<"node_gets_map_total">>,
        <<"node_gets_set">>,
        <<"node_gets_set_total">>,
        <<"node_gets_total">>,
        <<"node_put_fsm_active">>,
        <<"node_put_fsm_active_60s">>,
        <<"node_put_fsm_counter_time_100">>,
        <<"node_put_fsm_counter_time_95">>,
        <<"node_put_fsm_counter_time_99">>,
        <<"node_put_fsm_counter_time_mean">>,
        <<"node_put_fsm_counter_time_median">>,
        <<"node_put_fsm_hll_time_100">>,
        <<"node_put_fsm_hll_time_95">>,
        <<"node_put_fsm_hll_time_99">>,
        <<"node_put_fsm_hll_time_mean">>,
        <<"node_put_fsm_hll_time_median">>,
        <<"node_put_fsm_in_rate">>,
        <<"node_put_fsm_map_time_100">>,
        <<"node_put_fsm_map_time_95">>,
        <<"node_put_fsm_map_time_99">>,
        <<"node_put_fsm_map_time_mean">>,
        <<"node_put_fsm_map_time_median">>,
        <<"node_put_fsm_out_rate">>,
        <<"node_put_fsm_rejected">>,
        <<"node_put_fsm_rejected_60s">>,
        <<"node_put_fsm_rejected_total">>,
        <<"node_put_fsm_set_time_100">>,
        <<"node_put_fsm_set_time_95">>,
        <<"node_put_fsm_set_time_99">>,
        <<"node_put_fsm_set_time_mean">>,
        <<"node_put_fsm_set_time_median">>,
        <<"node_put_fsm_time_100">>,
        <<"node_put_fsm_time_95">>,
        <<"node_put_fsm_time_99">>,
        <<"node_put_fsm_time_mean">>,
        <<"node_put_fsm_time_median">>,
        <<"node_puts">>,
        <<"node_puts_counter">>,
        <<"node_puts_counter_total">>,
        <<"node_puts_hll">>,
        <<"node_puts_hll_total">>,
        <<"node_puts_map">>,
        <<"node_puts_map_total">>,
        <<"node_puts_set">>,
        <<"node_puts_set_total">>,
        <<"node_puts_total">>,
        <<"nodename">>,
        <<"object_counter_merge">>,
        <<"object_counter_merge_time_100">>,
        <<"object_counter_merge_time_95">>,
        <<"object_counter_merge_time_99">>,
        <<"object_counter_merge_time_mean">>,
        <<"object_counter_merge_time_median">>,
        <<"object_counter_merge_total">>,
        <<"object_hll_merge">>,
        <<"object_hll_merge_time_100">>,
        <<"object_hll_merge_time_95">>,
        <<"object_hll_merge_time_99">>,
        <<"object_hll_merge_time_mean">>,
        <<"object_hll_merge_time_median">>,
        <<"object_hll_merge_total">>,
        <<"object_map_merge">>,
        <<"object_map_merge_time_100">>,
        <<"object_map_merge_time_95">>,
        <<"object_map_merge_time_99">>,
        <<"object_map_merge_time_mean">>,
        <<"object_map_merge_time_median">>,
        <<"object_map_merge_total">>,
        <<"object_merge">>,
        <<"object_merge_time_100">>,
        <<"object_merge_time_95">>,
        <<"object_merge_time_99">>,
        <<"object_merge_time_mean">>,
        <<"object_merge_time_median">>,
        <<"object_merge_total">>,
        <<"object_set_merge">>,
        <<"object_set_merge_time_100">>,
        <<"object_set_merge_time_95">>,
        <<"object_set_merge_time_99">>,
        <<"object_set_merge_time_mean">>,
        <<"object_set_merge_time_median">>,
        <<"object_set_merge_total">>,
        <<"observer_version">>,
        <<"os_mon_version">>,
        <<"parse_trans_version">>,
        <<"pbc_active">>,
        <<"pbc_connects">>,
        <<"pbc_connects_total">>,
        <<"pbkdf2_version">>,
        <<"pipeline_active">>,
        <<"pipeline_create_count">>,
        <<"pipeline_create_error_count">>,
        <<"pipeline_create_error_one">>,
        <<"pipeline_create_one">>,
        <<"poolboy_version">>,
        <<"postcommit_fail">>,
        <<"precommit_fail">>,
        <<"public_key_version">>,
        <<"ranch_version">>,
        <<"read_repairs">>,
        <<"read_repairs_counter">>,
        <<"read_repairs_counter_total">>,
        <<"read_repairs_fallback_notfound_count">>,
        <<"read_repairs_fallback_notfound_one">>,
        <<"read_repairs_fallback_outofdate_count">>,
        <<"read_repairs_fallback_outofdate_one">>,
        <<"read_repairs_hll">>,
        <<"read_repairs_hll_total">>,
        <<"read_repairs_map">>,
        <<"read_repairs_map_total">>,
        <<"read_repairs_primary_notfound_count">>,
        <<"read_repairs_primary_notfound_one">>,
        <<"read_repairs_primary_outofdate_count">>,
        <<"read_repairs_primary_outofdate_one">>,
        <<"read_repairs_set">>,
        <<"read_repairs_set_total">>,
        <<"read_repairs_total">>,
        <<"rebalance_delay_last">>,
        <<"rebalance_delay_max">>,
        <<"rebalance_delay_mean">>,
        <<"rebalance_delay_min">>,
        <<"recon_version">>,
        <<"redbug_version">>,
        <<"rejected_handoffs">>,
        <<"rhc_version">>,
        <<"riak_api_version">>,
        <<"riak_auth_mods_version">>,
        <<"riak_core_version">>,
        <<"riak_dt_version">>,
        <<"riak_kv_version">>,
        <<"riak_kv_vnodeq_max">>,
        <<"riak_kv_vnodeq_mean">>,
        <<"riak_kv_vnodeq_median">>,
        <<"riak_kv_vnodeq_min">>,
        <<"riak_kv_vnodeq_total">>,
        <<"riak_kv_vnodes_running">>,
        <<"riak_pb_version">>,
        <<"riak_pipe_version">>,
        <<"riak_pipe_vnodeq_max">>,
        <<"riak_pipe_vnodeq_mean">>,
        <<"riak_pipe_vnodeq_median">>,
        <<"riak_pipe_vnodeq_min">>,
        <<"riak_pipe_vnodeq_total">>,
        <<"riak_pipe_vnodes_running">>,
        <<"riak_repl_version">>,
        <<"riak_sysmon_version">>,
        <<"riakc_version">>,
<<<<<<< HEAD
=======
        <<"riakhttpc_version">>,
>>>>>>> f7e0dc16
        <<"ring_creation_size">>,
        <<"ring_members">>,
        <<"ring_num_partitions">>,
        <<"ring_ownership">>,
        <<"rings_reconciled">>,
        <<"rings_reconciled_total">>,
        <<"runtime_tools_version">>,
        <<"sasl_version">>,
        <<"setup_version">>,
        <<"set_actor_counts_100">>,
        <<"set_actor_counts_95">>,
        <<"set_actor_counts_99">>,
        <<"set_actor_counts_mean">>,
        <<"set_actor_counts_median">>,
        <<"sext_version">>,
        <<"sidejob_version">>,
        <<"skipped_read_repairs">>,
        <<"skipped_read_repairs_total">>,
        <<"ssl_version">>,
        <<"stdlib_version">>,
        <<"storage_backend">>,
        <<"syntax_tools_version">>,
        <<"sys_driver_version">>,
        <<"sys_global_heaps_size">>,
        <<"sys_heap_type">>,
        <<"sys_logical_processors">>,
        <<"sys_monitor_count">>,
        <<"sys_otp_release">>,
        <<"sys_port_count">>,
        <<"sys_process_count">>,
        <<"sys_smp_support">>,
        <<"sys_system_architecture">>,
        <<"sys_system_version">>,
        <<"sys_thread_pool_size">>,
        <<"sys_threads_enabled">>,
        <<"sys_wordsize">>,
        <<"tictacaae_queue_microsec__max">>,
        <<"tictacaae_queue_microsec_mean">>,
        <<"vnode_counter_update">>,
        <<"vnode_counter_update_time_100">>,
        <<"vnode_counter_update_time_95">>,
        <<"vnode_counter_update_time_99">>,
        <<"vnode_counter_update_time_mean">>,
        <<"vnode_counter_update_time_median">>,
        <<"vnode_counter_update_total">>,
        <<"vnode_get_fsm_time_100">>,
        <<"vnode_get_fsm_time_95">>,
        <<"vnode_get_fsm_time_99">>,
        <<"vnode_get_fsm_time_mean">>,
        <<"vnode_get_fsm_time_median">>,
        <<"vnode_gets">>,
        <<"vnode_gets_total">>,
        <<"vnode_head_fsm_time_100">>,
        <<"vnode_head_fsm_time_95">>,
        <<"vnode_head_fsm_time_99">>,
        <<"vnode_head_fsm_time_mean">>,
        <<"vnode_head_fsm_time_median">>,
        <<"vnode_heads">>,
        <<"vnode_heads_total">>,
        <<"vnode_hll_update">>,
        <<"vnode_hll_update_time_100">>,
        <<"vnode_hll_update_time_95">>,
        <<"vnode_hll_update_time_99">>,
        <<"vnode_hll_update_time_mean">>,
        <<"vnode_hll_update_time_median">>,
        <<"vnode_hll_update_total">>,
        <<"vnode_index_deletes">>,
        <<"vnode_index_deletes_postings">>,
        <<"vnode_index_deletes_postings_total">>,
        <<"vnode_index_deletes_total">>,
        <<"vnode_index_reads">>,
        <<"vnode_index_reads_total">>,
        <<"vnode_index_refreshes">>,
        <<"vnode_index_refreshes_total">>,
        <<"vnode_index_writes">>,
        <<"vnode_index_writes_postings">>,
        <<"vnode_index_writes_postings_total">>,
        <<"vnode_index_writes_total">>,
        <<"vnode_map_update">>,
        <<"vnode_map_update_time_100">>,
        <<"vnode_map_update_time_95">>,
        <<"vnode_map_update_time_99">>,
        <<"vnode_map_update_time_mean">>,
        <<"vnode_map_update_time_median">>,
        <<"vnode_map_update_total">>,
        <<"vnode_put_fsm_time_100">>,
        <<"vnode_put_fsm_time_95">>,
        <<"vnode_put_fsm_time_99">>,
        <<"vnode_put_fsm_time_mean">>,
        <<"vnode_put_fsm_time_median">>,
        <<"vnode_puts">>,
        <<"vnode_puts_total">>,
        <<"vnode_set_update">>,
        <<"vnode_set_update_time_100">>,
        <<"vnode_set_update_time_95">>,
        <<"vnode_set_update_time_99">>,
        <<"vnode_set_update_time_mean">>,
        <<"vnode_set_update_time_median">>,
        <<"vnode_set_update_total">>,
        <<"webmachine_version">>,
        <<"write_once_merge">>,
        <<"write_once_put_objsize_100">>,
        <<"write_once_put_objsize_95">>,
        <<"write_once_put_objsize_99">>,
        <<"write_once_put_objsize_mean">>,
        <<"write_once_put_objsize_median">>,
        <<"write_once_put_time_100">>,
        <<"write_once_put_time_95">>,
        <<"write_once_put_time_99">>,
        <<"write_once_put_time_mean">>,
        <<"write_once_put_time_median">>,
        <<"write_once_puts">>,
        <<"write_once_puts_total">>,
        <<"xmerl_version">>
    ]
    ++ pool_stats()
    ++ tictacaae_stats()
    ++ ttaaefs_stats().

product_stats(riak_ee) ->
    [
        <<"ebloom_version">>,
        <<"mnesia_version">>,
        <<"ranch_version">>,
        <<"riak_jmx_version">>,
        <<"riak_repl_version">>,
        <<"riak_snmp_version">>,
        <<"snmp_version">>
    ];
product_stats(riak) ->
    [].

pool_stats() ->
    dscp_stats() ++
        [<<"worker_node_worker_pool_total">>,
            <<"worker_node_worker_pool_queuetime_mean">>,
            <<"worker_node_worker_pool_queuetime_100">>,
            <<"worker_node_worker_pool_worktime_mean">>,
            <<"worker_node_worker_pool_worktime_100">>,
        <<"worker_unregistered_total">>,
            <<"worker_unregistered_queuetime_mean">>,
            <<"worker_unregistered_queuetime_100">>,
            <<"worker_unregistered_worktime_mean">>,
            <<"worker_unregistered_worktime_100">>,
        <<"worker_vnode_pool_total">>,
            <<"worker_vnode_pool_queuetime_mean">>,
            <<"worker_vnode_pool_queuetime_100">>,
            <<"worker_vnode_pool_worktime_mean">>,
            <<"worker_vnode_pool_worktime_100">>].

dscp_stats() ->
    [<<"worker_af1_pool_total">>,
            <<"worker_af1_pool_queuetime_mean">>,
            <<"worker_af1_pool_queuetime_100">>,
            <<"worker_af1_pool_worktime_mean">>,
            <<"worker_af1_pool_worktime_100">>,
        <<"worker_af2_pool_total">>,
            <<"worker_af2_pool_queuetime_mean">>,
            <<"worker_af2_pool_queuetime_100">>,
            <<"worker_af2_pool_worktime_mean">>,
            <<"worker_af2_pool_worktime_100">>,
        <<"worker_af3_pool_total">>,
            <<"worker_af3_pool_queuetime_mean">>,
            <<"worker_af3_pool_queuetime_100">>,
            <<"worker_af3_pool_worktime_mean">>,
            <<"worker_af3_pool_worktime_100">>,
        <<"worker_af4_pool_total">>,
            <<"worker_af4_pool_queuetime_mean">>,
            <<"worker_af4_pool_queuetime_100">>,
            <<"worker_af4_pool_worktime_mean">>,
            <<"worker_af4_pool_worktime_100">>,
        <<"worker_be_pool_total">>,
            <<"worker_be_pool_queuetime_mean">>,
            <<"worker_be_pool_queuetime_100">>,
            <<"worker_be_pool_worktime_mean">>,
            <<"worker_be_pool_worktime_100">>
        ].

dscp_totals() ->
    [<<"worker_af1_pool_total">>,
        <<"worker_af2_pool_total">>,
        <<"worker_af3_pool_total">>,
        <<"worker_af4_pool_total">>,
        <<"worker_be_pool_total">>].

tictacaae_stats() ->
    [<<"tictacaae_queue_microsec__max">>,
        <<"tictacaae_queue_microsec_mean">>,
        <<"tictacaae_root_compare">>,
        <<"tictacaae_root_compare_total">>,
        <<"tictacaae_branch_compare">>,
        <<"tictacaae_branch_compare_total">>,
        <<"tictacaae_clock_compare">>,
        <<"tictacaae_clock_compare_total">>,
        <<"tictacaae_error">>,
        <<"tictacaae_error_total">>,
        <<"tictacaae_exchange">>,
        <<"tictacaae_exchange_total">>,
        <<"tictacaae_bucket">>,
        <<"tictacaae_bucket_total">>,
        <<"tictacaae_timeout">>,
        <<"tictacaae_timeout_total">>,
        <<"tictacaae_not_supported">>,
        <<"tictacaae_not_supported_total">>,
        <<"tictacaae_modtime">>,
        <<"tictacaae_modtime_total">>].

ttaaefs_stats() ->
    [<<"ttaaefs_src_ahead_total">>,
        <<"ttaaefs_snk_ahead_total">>,
        <<"ttaaefs_nosync_total">>,
        <<"ttaaefs_sync_total">>,
        <<"ttaaefs_fail_total">>,
        <<"ttaaefs_nosync_time_100">>,
        <<"ttaaefs_sync_time_100">>,
        <<"ttaaefs_fail_time_100">>,
        <<"ttaaefs_rangecheck_total">>,
        <<"ttaaefs_allcheck_total">>,
        <<"ttaaefs_daycheck_total">>,
        <<"ttaaefs_hourcheck_total">>].


do_pools(Node) ->
    do_pools(Node, rpc:call(Node, riak_core_node_worker_pool, dscp_pools, [])).

do_pools(_Node, []) ->
    ok;
do_pools(Node, [Pool | Pools]) ->
    do_pool(Node, Pool),
    do_pools(Node, Pools).

do_pool(Node, Pool) ->
    WorkFun = fun() -> ok end,
    FinishFun = fun(ok) -> ok end,
    Work = {fold, WorkFun, FinishFun},
    Res = rpc:call(Node, riak_core_node_worker_pool, handle_work, [Pool, Work, undefined]),
    lager:info("Pool ~p returned ~p", [Pool, Res]).

inc_by_one(StatNames) ->
    inc_by(StatNames, 1).

inc_by(StatNames, Amt) ->
    [{StatName, Amt} || StatName <- StatNames].<|MERGE_RESOLUTION|>--- conflicted
+++ resolved
@@ -822,10 +822,7 @@
         <<"riak_repl_version">>,
         <<"riak_sysmon_version">>,
         <<"riakc_version">>,
-<<<<<<< HEAD
-=======
         <<"riakhttpc_version">>,
->>>>>>> f7e0dc16
         <<"ring_creation_size">>,
         <<"ring_members">>,
         <<"ring_num_partitions">>,
