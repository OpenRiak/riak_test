--- conflicted
+++ resolved
@@ -922,13 +922,9 @@
         <<"sys_thread_pool_size">>,
         <<"sys_threads_enabled">>,
         <<"sys_wordsize">>,
-<<<<<<< HEAD
         <<"syslogger_version">>,
         <<"tictacaae_queue_microsec__max">>,
         <<"tictacaae_queue_microsec_mean">>,
-=======
-        <<"syslog_version">>,
->>>>>>> 92410093
         <<"vnode_counter_update">>,
         <<"vnode_counter_update_time_100">>,
         <<"vnode_counter_update_time_95">>,
