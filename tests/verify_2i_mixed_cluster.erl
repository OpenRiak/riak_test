--- conflicted
+++ resolved
@@ -26,12 +26,7 @@
 -include_lib("stdlib/include/assert.hrl").
 -include_lib("riakc/include/riakc.hrl").
 
-<<<<<<< HEAD
--import(secondary_index_tests, [put_an_object/2]).
-
-=======
 -import(secondary_index_tests, [put_an_object/2, int_to_key/1]).
->>>>>>> 195c1f5d
 -define(BUCKET, <<"2ibucket">>).
 
 confirm() ->
@@ -61,13 +56,8 @@
     assertRangeQuery(Clients, [K(N) || N <- lists:seq(10, 19)], <<"field2_int">>, 10, 19),
     assertRangeQuery(Clients, [K(N) || N <- lists:seq(10, 17)], <<"$key">>, int_to_key(10), int_to_key(17)),
 
-<<<<<<< HEAD
     ?LOG_INFO("Delete an object, verify deletion..."),
-    ToDel = [<<"obj05">>, <<"obj11">>],
-=======
-    lager:info("Delete an object, verify deletion..."),
     ToDel = [int_to_key(5), int_to_key(11)],
->>>>>>> 195c1f5d
     [?assertMatch(ok, riakc_pb_socket:delete(PBC1, ?BUCKET, KD)) || KD <- ToDel],
     ?LOG_INFO("Make sure the tombstone is reaped..."),
     ?assertMatch(ok, rt:wait_until(fun() -> rt:pbc_really_deleted(PBC1, ?BUCKET, ToDel) end)),
