--- conflicted
+++ resolved
@@ -27,17 +27,11 @@
 
 -define(NUM_KEYS, 60000).
 
-<<<<<<< HEAD
--define(CONFIG(RingSize, NVal),
-    [
-        {riak_core,
-=======
 -define(CONFIG_CORE(RingSize, NVal),
     {riak_core,
         [
         {ring_creation_size, RingSize},
         {default_bucket_props,
->>>>>>> 195c1f5d
             [
                 {n_val, NVal},
                 {allow_mult, true},
@@ -67,12 +61,6 @@
         CoreConfig,
         {leveled,
             [
-<<<<<<< HEAD
-                {journal_objectcount, 2000}
-                % setting  low object count ensures we test rolled journal
-                % files, not just active ones
-            ]}
-=======
                 {journal_objectcount, 2000},
                 {compression_point, on_receipt},
                 {compression_method, native}
@@ -82,7 +70,6 @@
                 {compression, snappy}
             ]
         }
->>>>>>> 195c1f5d
         ]).
 
 -define(CONFIG_LZ4(CoreConfig), 
@@ -107,13 +94,9 @@
     KVBackend = proplists:get_value(backend, TestMetaData),
     OldVsn = proplists:get_value(upgrade_version, TestMetaData, previous),
 
-<<<<<<< HEAD
-    [Nodes] =
-        rt:build_clusters([{4, OldVsn, ?CONFIG(8, 3)}]),
-=======
-    lager:info("*****************************"),
-    lager:info("Testing without compression"),
-    lager:info("*****************************"),
+    ?LOG_INFO("*****************************"),
+    ?LOG_INFO("Testing without compression"),
+    ?LOG_INFO("*****************************"),
 
     [NodesPlainText] =
         rt:build_clusters([{4, OldVsn, ?CONFIG_PLAINTEXT(?CONFIG_CORE(8,3))}]),
@@ -125,9 +108,9 @@
         _ ->
             rt:clean_cluster(NodesPlainText),
 
-            lager:info("*****************************"),
-            lager:info("Testing with native compression"),
-            lager:info("*****************************"),
+            ?LOG_INFO("*****************************"),
+            ?LOG_INFO("Testing with native compression"),
+            ?LOG_INFO("*****************************"),
             [NodesNative] =
                 rt:build_clusters(
                     [{4, OldVsn, ?CONFIG_NATIVE(?CONFIG_CORE(8,3))}]),
@@ -136,9 +119,9 @@
             
             rt:clean_cluster(NodesNative),
 
-            lager:info("*****************************"),
-            lager:info("Testing with lz4 compression"),
-            lager:info("*****************************"),
+            ?LOG_INFO("*****************************"),
+            ?LOG_INFO("Testing with lz4 compression"),
+            ?LOG_INFO("*****************************"),
             [NodesLZ4] =
                 rt:build_clusters(
                     [{4, OldVsn, ?CONFIG_LZ4(?CONFIG_CORE(8, 3))}]),
@@ -148,25 +131,18 @@
     end.
     
 verify_basic_upgrade(Nodes, OldVsn) ->
->>>>>>> 195c1f5d
     [Node1|_] = Nodes,
     V = compressable_value(),
 
-<<<<<<< HEAD
-    ?LOG_INFO("Writing ~b keys to ~0p", [?NUM_KEYS, Node1]),
-    rt:systest_write(Node1, ?NUM_KEYS, 3),
-    ?assertEqual([], rt:systest_read(Node1, ?NUM_KEYS, 1)),
-=======
-    lager:info("Writing ~w keys to ~p", [?NUM_KEYS, Node1]),
+    ?LOG_INFO("Writing ~w keys to ~p", [?NUM_KEYS, Node1]),
     rt:systest_write(Node1, 1, ?NUM_KEYS, <<"B1">>, 2, V),
     validate_value(Node1, <<"B1">>, 1, ?NUM_KEYS, V, 0.1),
->>>>>>> 195c1f5d
 
     [upgrade(Node, current) || Node <- Nodes],
     
     validate_value(Node1, <<"B1">>, 1, ?NUM_KEYS, V, 1.0),
     
-    lager:info("Writing ~w keys to ~p", [?NUM_KEYS div 4, Node1]),
+    ?LOG_INFO("Writing ~w keys to ~p", [?NUM_KEYS div 4, Node1]),
     rt:systest_write(Node1, 1, ?NUM_KEYS div 4, <<"B2">>, 2, V),
 
     %% Umm.. technically, it'd downgrade
@@ -181,11 +157,8 @@
     ?LOG_INFO("Upgrading ~0p to ~0p", [Node, NewVsn]),
     rt:upgrade(Node, NewVsn),
     rt:wait_for_service(Node, riak_kv),
-<<<<<<< HEAD
     ?LOG_INFO("Ensuring keys still exist"),
     ?assertEqual([], rt:systest_read(Node, ?NUM_KEYS, 1)),
-    ok.
-=======
     ok.
 
 backend_size(Node) ->
@@ -195,7 +168,7 @@
         rpc:call(Node, application, get_env, [riak_core, platform_data_dir]),
     BackendDir = filename:join(DataDir, base_dir_for_backend(KVBackend)),
     SzTxt = rpc:call(Node, os, cmd, ["du -sh " ++ BackendDir]),
-    lager:info("Backend size ~s", [SzTxt]),
+    ?LOG_INFO("Backend size ~s", [SzTxt]),
     {match, [SzOnly]} =
         re:run(SzTxt, "(?<SzOnly>[0-9]+)M.*", [{capture, all_names, list}]),
     list_to_integer(SzOnly).
@@ -215,7 +188,7 @@
 
 validate_value(Node, Bucket, StartKey, EndKey, Value, CheckPerc) ->
     KeyCount = (1 + EndKey - StartKey),
-    lager:info(
+    ?LOG_INFO(
         "Verifying ~w keys of ~w from Bucket ~p Node ~p",
         [floor(CheckPerc * KeyCount), KeyCount, Bucket, Node]),
     {ok, C} = riak:client_connect(Node),
@@ -235,5 +208,4 @@
 value_matches(<<N:32/integer, CommonValBin/binary>>, N, CommonValBin) ->
     true;
 value_matches(_WrongVal, _N, _CommonValBin) ->
-    false.
->>>>>>> 195c1f5d
+    false.