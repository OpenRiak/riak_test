%% -------------------------------------------------------------------
%%
%% Copyright (c) 2012-2015 Basho Technologies, Inc.
%%
%% This file is provided to you under the Apache License,
%% Version 2.0 (the "License"); you may not use this file
%% except in compliance with the License.  You may obtain
%% a copy of the License at
%%
%%   http://www.apache.org/licenses/LICENSE-2.0
%%
%% Unless required by applicable law or agreed to in writing,
%% software distributed under the License is distributed on an
%% "AS IS" BASIS, WITHOUT WARRANTIES OR CONDITIONS OF ANY
%% KIND, either express or implied.  See the License for the
%% specific language governing permissions and limitations
%% under the License.
%%
%% -------------------------------------------------------------------
%% @doc Verify some exceptional cases in riak_pipe.
%%
%% Important: this test loads this module and {@link rt_pipe} on each
%% Riak node, such that it can reference their functions in pipe
%% workers.
%%
%% These tests used to be known as riak_pipe:exception_test_/0.
-module(pipe_verify_exceptions).
-behavior(riak_test).

-compile({nowarn_deprecated_function,
            [{gen_fsm, send_event, 2},
                {gen_fsm, sync_send_event, 2},
                {gen_fsm, sync_send_all_state_event, 2}]}).

-export([confirm/0]).

-include_lib("kernel/include/logger.hrl").
-include_lib("stdlib/include/assert.hrl").

%% local copy of riak_pipe.hrl
-include("rt_pipe.hrl").

-define(NODE_COUNT, 3).

-define(ERR_LOG, [{log, sink}, {trace, [error]}]).
-define(ALL_LOG, [{log, sink}, {trace, all}]).

%% @doc riak_test callback
confirm() ->
    ?LOG_INFO("Build ~b node cluster", [?NODE_COUNT]),
    Nodes = rt:build_cluster(?NODE_COUNT),

    [rt:wait_for_service(Node, riak_pipe) || Node <- Nodes],

    rt:load_modules_on_nodes([?MODULE, rt_pipe], Nodes),

    verify_xbad1(Nodes),
    verify_xbad2(Nodes),
    verify_tail_worker_crash(Nodes),
    verify_vnode_crash(Nodes),
    verify_head_fitting_crash(Nodes),
    verify_middle_fitting_normal(Nodes),
    verify_middle_fitting_crash(Nodes),
    verify_tail_fitting_crash(Nodes),
    verify_worker_init_exit(Nodes),
    verify_worker_init_badreturn(Nodes),
    verify_worker_limit_one(Nodes),
    verify_worker_limit_multiple(Nodes),
    verify_under_worker_limit_one(Nodes),
    verify_queue_limit(Nodes),
    verify_vnode_death(Nodes),
    verify_restart_after_eoi(Nodes),

    rt_pipe:assert_no_zombies(Nodes),

    pass.

%%% TESTS

xbad1(Pipe) ->
    ok = riak_pipe:queue_work(Pipe, [1, 2, 3]),
    ok = riak_pipe:queue_work(Pipe, [4, 5, 6]),
    ok = riak_pipe:queue_work(Pipe, [7, 8, bummer]),
    ok = riak_pipe:queue_work(Pipe, [10, 11, 12]),
    riak_pipe:eoi(Pipe).

verify_xbad1([RN|_]) ->
    ?LOG_INFO("Verify correct error message from worker (xbad1)"),

    {eoi, Res, Trace} =
        rpc:call(RN, riak_pipe, generic_transform,
                 [fun lists:sum/1, fun xbad1/1, ?ERR_LOG, 1]),

    %% three of the workers will succeed (the ones that receive only
    %% integers in their lists)
    ?assertMatch([{_, 6}, {_, 15}, {_, 33}], lists:sort(Res)),

    %% the one that received the atom 'bummer' will fail with a
    %% 'badarith' error
    [{_, {trace, [error], {error, Ps}}}] = Trace,
    ?assertEqual(error, proplists:get_value(type, Ps)),
    ?assertEqual(badarith, proplists:get_value(error, Ps)),
    ?assertEqual([7, 8, bummer], proplists:get_value(input, Ps)).

xbad2(Pipe) ->
    [ok = riak_pipe:queue_work(Pipe, N) || N <- lists:seq(0,2)],
    ok = riak_pipe:queue_work(Pipe, 500),
    exit({success_so_far, riak_pipe:collect_results(Pipe, 100)}).

verify_xbad2([RN|_]) ->
    ?LOG_INFO("Verify work done before crashing without eoi (xbad2)"),

    %% we get a badrpc because the code exits, but it includes the
    %% test data we want
    {badrpc, {'EXIT', {success_so_far, {timeout, Res, Trace}}}} =
        rpc:call(RN, riak_pipe, generic_transform,
                 [fun rt_pipe:decr_or_crash/1, fun xbad2/1, ?ERR_LOG, 3]),

    %% 3 fittings, send 0, 1, 2, 500; crash before eoi
    ?assertMatch([{_, 497}], Res),
    ?assertEqual(3, length(rt_pipe:extract_trace_errors(Trace))).

tail_worker_crash(Pipe) ->
    ok = riak_pipe:queue_work(Pipe, 100),
    timer:sleep(100),
    ok = riak_pipe:queue_work(Pipe, 1),
    riak_pipe:eoi(Pipe).

verify_tail_worker_crash([RN|_]) ->
    ?LOG_INFO("Verify work done before tail worker crash"),

    {eoi, Res, Trace} =
        rpc:call(RN, riak_pipe, generic_transform,
                 [fun rt_pipe:decr_or_crash/1,
                  fun tail_worker_crash/1,
                  ?ERR_LOG,
                  2]),

    %% first input is 100
    %% first worker decrements & passes on 99
    %% second worker decrements & passes on 98
    ?assertMatch([{_, 98}], Res),

    %% second input is 1
    %% first worker decrements & passes on 0
    %% second worker decrements & explodes
    ?assertEqual(1, length(rt_pipe:extract_trace_errors(Trace))).

vnode_crash(Pipe) ->
    ok = riak_pipe:queue_work(Pipe, 100),
    %% give time for input to be processed
    timer:sleep(100),
    rt_pipe:kill_all_pipe_vnodes(),
    %% give time for vnodes to actually die
    timer:sleep(100),
    riak_pipe:eoi(Pipe).

verify_vnode_crash([RN|_]) ->
    ?LOG_INFO("Verify eoi still flows through after vnodes crash"),
    {eoi, Res, Trace} =
        rpc:call(RN, riak_pipe, generic_transform,
                 [fun rt_pipe:decr_or_crash/1,
                  fun vnode_crash/1,
                  ?ERR_LOG,
                  2]),
    ?assertMatch([{_, 98}], Res),
    ?assertEqual(0, length(rt_pipe:extract_trace_errors(Trace))).

head_fitting_crash(Pipe) ->
    ok = riak_pipe:queue_work(Pipe, [1, 2, 3]),
    [{_, Head}|_] = Pipe#pipe.fittings,
    rt_pipe:crash_fitting(Head),
    {error, [worker_startup_failed]} =
        riak_pipe:queue_work(Pipe, [4, 5, 6]),
    %% Again, just for fun ... still fails
    {error, [worker_startup_failed]} =
        riak_pipe:queue_work(Pipe, [4, 5, 6]),
    exit({success_so_far, riak_pipe:collect_results(Pipe, 100)}).

verify_head_fitting_crash([RN|_]) ->
    ?LOG_INFO("Verify errors during head fitting crash"),

    %% we get a badrpc because the code exits, but it includes the
    %% test data we want
    {badrpc, {'EXIT', {success_so_far, {timeout, Res, Trace}}}} =
        rpc:call(RN, riak_pipe, generic_transform,
                 [fun lists:sum/1, fun head_fitting_crash/1, ?ERR_LOG, 1]),

    %% the first input, [1,2,3], gets through
    ?assertMatch([{_, 6}], Res),
    %% but we get an exit trace, and no more outputs afterward
    ?assertEqual(1, length(rt_pipe:extract_fitting_died_errors(Trace))).

middle_fitting_normal(Pipe) ->
    ok = riak_pipe:queue_work(Pipe, 20),
    timer:sleep(100),
    FittingPids = [ P || {_, #fitting{pid=P}} <- Pipe#pipe.fittings],

    %% exercise riak_pipe_fitting:workers/1. There's a single worker
    %% on vnode 0, because riak_pipe:generic_transform uses
    %% chash=riak_pipe:zero_fun
    {ok,[0]} = riak_pipe_fitting:workers(hd(FittingPids)),

    %% send fitting bogus messages - fitting should ignore because
    %% they're not known
    gen_fsm:send_event(hd(FittingPids), bogus_message),
    {error, unknown} =
        gen_fsm:sync_send_event(hd(FittingPids), bogus_message),
    gen_fsm:sync_send_all_state_event(hd(FittingPids), bogus_message),
    hd(FittingPids) ! bogus_message,

    %% send bogus done message - fitting should ignore it because
    %% 'asdf' is not a working vnode pid
    [{_, Head}|_] = Pipe#pipe.fittings,
    MyRef = Head#fitting.ref,
    ok = gen_fsm:sync_send_event(hd(FittingPids), {done, MyRef, asdf}),

    %% kill fittings in the middle
    Third = lists:nth(3, FittingPids),
    rt_pipe:crash_fitting(Third,  fun() -> exit(normal) end),
    Fourth = lists:nth(4, FittingPids),
    rt_pipe:crash_fitting(Fourth, fun() -> exit(normal) end),

    %% This message will be lost in the middle of the
    %% pipe, but we'll be able to notice it via
    %% extract_trace_errors/1.
    ok = riak_pipe:queue_work(Pipe, 30),
    exit({success_so_far, riak_pipe:collect_results(Pipe, 100)}).

verify_middle_fitting_normal([RN|_]) ->
    ?LOG_INFO("Verify middle fitting normal"),

    {badrpc, {'EXIT', {success_so_far, {timeout, Res, Trace}}}} =
        rpc:call(RN, riak_pipe, generic_transform,
                 [fun rt_pipe:decr_or_crash/1,
                  fun middle_fitting_normal/1,
                  ?ERR_LOG,
                  5]),

    %% first input of 20 should have made it to the end, decremented
    %% by 1 at each of 5 fittings
    ?assertMatch([{_, 15}], Res),

    %% fittings 3 and 4 were killed
    ?assertEqual(2, length(rt_pipe:extract_fitting_died_errors(Trace))),

    %% second input, of 30, should generate errors as it reaches the
    %% killed third fitting
    ?assertEqual(1, length(rt_pipe:extract_trace_errors(Trace))).

middle_fitting_crash(Pipe) ->
    ok = riak_pipe:queue_work(Pipe, 20),
    %% wait for input to likely be processed
    timer:sleep(100),

    %% watch the builder to avoid a race later
    Builder = Pipe#pipe.builder,
    BuilderMonitor = erlang:monitor(process, Builder),

    FittingPids = [ P || {_, #fitting{pid=P}} <- Pipe#pipe.fittings ],
    Third = lists:nth(3, FittingPids),
    rt_pipe:crash_fitting(Third),
    Fourth = lists:nth(4, FittingPids),
    rt_pipe:crash_fitting(Fourth),

    %% avoid racing w/pipeline shutdown
    receive
        {'DOWN', BuilderMonitor, process, Builder, _} -> ok
    after 5000 ->
            ?LOG_WARNING("timed out waiting for builder to exit"),
            demonitor(BuilderMonitor, [flush])
    end,

    %% first fitting should also be dead
    {error,[worker_startup_failed]} = riak_pipe:queue_work(Pipe, 30),
    %% this eoi will have no effect if the test is running correctly
    riak_pipe:eoi(Pipe),
    exit({success_so_far, riak_pipe:collect_results(Pipe, 100)}).

verify_middle_fitting_crash([RN|_]) ->
    ?LOG_INFO("Verify pipe tears down when a fitting crashes (middle)"),

    {badrpc, {'EXIT', {success_so_far, {timeout, Res, Trace}}}} =
        rpc:call(RN, riak_pipe, generic_transform,
                 [fun rt_pipe:decr_or_crash/1,
                  fun middle_fitting_crash/1,
                  ?ERR_LOG,
                  5]),

    %% first input, 20, makes it through, decremented once at each of
    %% five fittings
    ?assertMatch([{_, 15}], Res),

    %% all fittings die because their peers die
    ?assertEqual(5, length(rt_pipe:extract_fitting_died_errors(Trace))),

    %% no errors are generated, though, because the pipe is gone
    %% before the second input is sent
    ?assertEqual(0, length(rt_pipe:extract_trace_errors(Trace))).

%% TODO: It isn't clear to me if TailFittingCrash is
%% really any different than MiddleFittingCrash.  I'm
%% trying to exercise the patch in commit cb0447f3c46
%% but am not having much luck.  {sigh}
tail_fitting_crash(Pipe) ->
    ok = riak_pipe:queue_work(Pipe, 20),
    timer:sleep(100),
    FittingPids = [ P || {_, #fitting{pid=P}} <- Pipe#pipe.fittings ],
    Last = lists:last(FittingPids),
    rt_pipe:crash_fitting(Last),
    %% try to avoid racing w/pipeline shutdown
<<<<<<< HEAD
    ?LOG_INFO("Pause before attempting to pipe into crash"),
=======
    logger:info("Pause before attempting to pipe into crash"),
>>>>>>> 195c1f5d
    timer:sleep(2000),
    {error,[worker_startup_failed]} = riak_pipe:queue_work(Pipe, 30),
    riak_pipe:eoi(Pipe),
    exit({success_so_far, riak_pipe:collect_results(Pipe, 100)}).

verify_tail_fitting_crash([RN|_]) ->
    ?LOG_INFO("Pause before tail fitting crash"),
    timer:sleep(2000),
    ?LOG_INFO("Verify pipe tears down when a fitting crashes (tail)"),

    {badrpc, {'EXIT', {success_so_far, {timeout, Res, Trace}}}} =
        rpc:call(RN, riak_pipe, generic_transform,
                 [fun rt_pipe:decr_or_crash/1,
                  fun tail_fitting_crash/1,
                  ?ERR_LOG,
                  5]),

    %% first input, 20, makes it through, decremented once at each of
    %% five fittings
    ?assertMatch([{_, 15}], Res),

    %% all fittings die because their peers die
    ?assertEqual(5, length(rt_pipe:extract_fitting_died_errors(Trace))),

    %% no errors are generated, though, because the pipe is gone
    %% before the second input is sent
    ?assertEqual(0, length(rt_pipe:extract_trace_errors(Trace))).

verify_worker_init_exit([RN|_]) ->
    ?LOG_INFO("Verify error on worker startup failure (init_exit)"),
    Spec = [#fitting_spec{name="init crash",
                          module=riak_pipe_w_crash,
                          arg=init_exit,
                          chashfun=follow}],
    Opts = [{sink, rt_pipe:self_sink()}|?ERR_LOG],
    {ok, Pipe} = rpc:call(RN, riak_pipe, exec, [Spec, Opts]),
    {error, [worker_startup_failed]} =
        rpc:call(RN, riak_pipe, queue_work, [Pipe, x]),
    ok = riak_pipe:eoi(Pipe),
    ?assertEqual({eoi, [], []}, riak_pipe:collect_results(Pipe)).

verify_worker_init_badreturn([RN|_]) ->
    ?LOG_INFO("Verify error on worker startup failure (init_badreturn)"),
    Spec = [#fitting_spec{name="init crash",
                          module=riak_pipe_w_crash,
                          arg=init_badreturn,
                          chashfun=follow}],
    Opts = [{sink, rt_pipe:self_sink()}|?ERR_LOG],
    {ok, Pipe} = rpc:call(RN, riak_pipe, exec, [Spec, Opts]),
    {error, [worker_startup_failed]} =
        rpc:call(RN, riak_pipe, queue_work, [Pipe, x]),
    ok = riak_pipe:eoi(Pipe),
    ?assertEqual({eoi, [], []}, riak_pipe:collect_results(Pipe)).

send_1_100(Pipe) ->
    ok = riak_pipe:queue_work(Pipe, 100),
    %% Sleep so that we don't have workers being shutdown before
    %% the above work item gets to the end of the pipe.
    timer:sleep(100),
    riak_pipe:eoi(Pipe).

verify_worker_limit_one([RN|_]) ->
    ?LOG_INFO("Verify worker limit for one pipe"),
    PipeLen = 90,
    {eoi, Res, Trace} =
        rpc:call(RN, riak_pipe, generic_transform,
                 [fun rt_pipe:decr_or_crash/1,
                  fun send_1_100/1,
                  ?ALL_LOG,
                  PipeLen]),
    ?assertEqual([], Res),
    Started = rt_pipe:extract_init_started(Trace),
    ?assertEqual(PipeLen, length(Started)),
    [Ps] = rt_pipe:extract_trace_errors(Trace), % exactly one error!
    ?assertEqual({badmatch,{error,[worker_limit_reached]}},
                 proplists:get_value(error, Ps)).

verify_worker_limit_multiple([RN|_]) ->
    ?LOG_INFO("Verify worker limit for multiple pipes"),
    PipeLen = 90,
    Spec = lists:duplicate(
             PipeLen,
             #fitting_spec{name="worker limit mult pipes",
                           module=riak_pipe_w_xform,
                           arg=fun rt_pipe:xform_or_crash/3,
                           %% force all workers onto one vnode
                           chashfun={riak_pipe, zero_part}}),
    {ok, Pipe1} = rpc:call(RN, riak_pipe, exec,
                           [Spec, [{sink, rt_pipe:self_sink()}|?ALL_LOG]]),
    {ok, Pipe2} = rpc:call(RN, riak_pipe, exec,
                           [Spec, [{sink, rt_pipe:self_sink()}|?ALL_LOG]]),
    ok = rpc:call(RN, riak_pipe, queue_work, [Pipe1, 100]),
    %% plenty of time to start all workers
    timer:sleep(100),
    %% At worker limit, can't even start 1st worker @ Head2
    ?assertEqual({error, [worker_limit_reached]},
                 rpc:call(RN, riak_pipe, queue_work, [Pipe2, 100])),
    {timeout, [], Trace1} = riak_pipe:collect_results(Pipe1, 500),
    {timeout, [], Trace2} = riak_pipe:collect_results(Pipe2, 500),
    %% exactly one error: the 65th worker will fail to start
    ?assertMatch([_], rt_pipe:extract_trace_errors(Trace1)),
    ?assertEqual([], rt_pipe:extract_queued(Trace2)),
    %% cleanup before next test
    riak_pipe:destroy(Pipe1),
    riak_pipe:destroy(Pipe2).

verify_under_worker_limit_one([RN|_]) ->
    ?LOG_INFO("Verify that many workers + many fittings still under limit"),

    %% 20 * Ring size > worker limit, if indeed the worker
    %% limit were enforced per node instead of per vnode.
    PipeLen = 20,
    Spec = lists:duplicate(
             PipeLen,
             #fitting_spec{name="foo",
                           module=riak_pipe_w_xform,
                           arg=fun rt_pipe:xform_or_crash/3}),
    {ok, Pipe1} = rpc:call(RN, riak_pipe, exec,
                           [Spec, [{sink, rt_pipe:self_sink()}|?ALL_LOG]]),
    [ok = rpc:call(RN, riak_pipe, queue_work, [Pipe1, X]) ||
        X <- lists:seq(101, 200)],
    riak_pipe:eoi(Pipe1),
    {eoi, Res, Trace1} = riak_pipe:collect_results(Pipe1, 500),
    %% all inputs make it through
    ?assertEqual(100, length(Res)),
    %% no errors
    ?assertEqual([], rt_pipe:extract_trace_errors(Trace1)).

sleep1fun(X) ->
    timer:sleep(1),
    X.

send_100_100(Pipe) ->
    [ok = riak_pipe:queue_work(Pipe, 100) ||
        _ <- lists:seq(1,100)],
    %% Sleep so that we don't have workers being shutdown before
    %% the above work item gets to the end of the pipe.
    timer:sleep(100),
    riak_pipe:eoi(Pipe).

verify_queue_limit([RN|_]) ->
    ?LOG_INFO("Verify queue size limits are enforced"),
    verify_queue_limit(RN, 10).

verify_queue_limit(RN, Retries) when Retries > 0 ->
    {eoi, Res, Trace} =
        rpc:call(RN, riak_pipe, generic_transform,
                 [fun sleep1fun/1,
                  fun send_100_100/1,
                  ?ALL_LOG, 1]),

    %% all inputs make it through, after blocking
    ?assertEqual(100, length(Res)),

    %% we get as many unblocking messages as blocking messages
    Full = length(rt_pipe:extract_queue_full(Trace)),
    NoLongerFull = length(rt_pipe:extract_unblocking(Trace)),
    ?assertEqual(Full, NoLongerFull),

    case Full of
        [] ->
            ?LOG_INFO("Queues were never full; Retries left: ~b",
                       [Retries-1]);
        _ ->
            ok
    end;
verify_queue_limit(_, _) ->
    ?LOG_WARNING("Queues were never full; Consider re-running.").

verify_vnode_death([RN|_]) ->
    ?LOG_INFO("Verify a vnode death does not kill the pipe"),

    {ok, Pipe} =
        rpc:call(RN, riak_pipe, exec,
                 [[#fitting_spec{name=vnode_death_test,
                                 module=riak_pipe_w_crash}],
                  [{sink, rt_pipe:self_sink()}]]),
    %% this should kill vnode such that it never
    %% responds to the enqueue request
    rpc:call(RN, riak_pipe, queue_work, [Pipe, vnode_killer]),
    riak_pipe:eoi(Pipe),
    {eoi, Res, []} = riak_pipe:collect_results(Pipe),
    ?assertEqual([], Res).

%% workers restarted because of recursive inputs should
%% not increase the "fail" counter
%%
%% methodology: send an input to partition A and
%% imediately send eoi; have A send a recursive input to
%% partition B; have B send a recursive input to C;
%% finally have C send a recursive in put back to A
%%
%% this flow should give worker A time to start shutting
%% down, but not to finish, resulting in an input in its
%% queue after it completes its done/1 function
verify_restart_after_eoi([RN|_]) ->
    ?LOG_INFO("Verify worker restart via recursive inputs after eoi"),

    Inputs = [0, 1, 2, 0],
    ChashFun = fun([Head|_]) ->
                       chash:key_of(Head)
               end,
    Spec = [#fitting_spec{name=restarter,
                          module=riak_pipe_w_crash,
                          arg={recurse_done_pause, 500},
                          chashfun=ChashFun}],

    %% just make sure we are bouncing between partitions
    {ok, R} = rpc:call(RN, riak_core_ring_manager, get_my_ring, []),
    ?assert(riak_core_ring:preflist(
              ChashFun(Inputs), R) /=
                riak_core_ring:preflist(
                  ChashFun(tl(Inputs)), R)),
    ?assert(riak_core_ring:preflist(
              ChashFun(Inputs), R) /=
                riak_core_ring:preflist(
                  ChashFun(tl(tl(Inputs))), R)),

    {ok, Pipe} =
        rpc:call(RN, riak_pipe, exec,
                 [Spec,
                  [{sink, rt_pipe:self_sink()},
                   {log, sink},
                   {trace, [error, done, restart]}]]),
    ok = rpc:call(RN, riak_pipe, queue_work, [Pipe, Inputs]),
    riak_pipe:eoi(Pipe),
    {eoi, [], Trace} = riak_pipe:collect_results(Pipe),

    %% no error traces -- the error will say
    %% {reason, normal} if the worker received new
    %% inputs while shutting down due to eoi
    ?assertEqual([], rt_pipe:extract_trace_errors(Trace)),

    %% A should have restarted, but not counted failure
    [Restarted] = rt_pipe:extract_restart(Trace),
    Dones = rt_pipe:extract_vnode_done(Trace),
    RestartStats = proplists:get_value(Restarted, Dones),
    ?assertEqual(0, proplists:get_value(failures, RestartStats)).<|MERGE_RESOLUTION|>--- conflicted
+++ resolved
@@ -38,7 +38,7 @@
 -include_lib("stdlib/include/assert.hrl").
 
 %% local copy of riak_pipe.hrl
--include("rt_pipe.hrl").
+-include("../include/rt_pipe.hrl").
 
 -define(NODE_COUNT, 3).
 
@@ -309,11 +309,7 @@
     Last = lists:last(FittingPids),
     rt_pipe:crash_fitting(Last),
     %% try to avoid racing w/pipeline shutdown
-<<<<<<< HEAD
     ?LOG_INFO("Pause before attempting to pipe into crash"),
-=======
-    logger:info("Pause before attempting to pipe into crash"),
->>>>>>> 195c1f5d
     timer:sleep(2000),
     {error,[worker_startup_failed]} = riak_pipe:queue_work(Pipe, 30),
     riak_pipe:eoi(Pipe),
