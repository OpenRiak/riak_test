--- conflicted
+++ resolved
@@ -138,19 +138,11 @@
 
     [ClusterAP, ClusterBP, ClusterCP] =
         rt:deploy_clusters([
-<<<<<<< HEAD
-            {2, ?CONFIG(?A_RING, ?A_NVAL, false)},
-            {2, ?CONFIG(?B_RING, ?B_NVAL, true)},
-            {2, ?CONFIG(?C_RING, ?C_NVAL, false)}]),
-
-    ?LOG_INFO("Test run using PB protocol"),
-=======
             {2, ?CONFIG(?A_RING, ?A_NVAL)},
             {2, ?CONFIG(?B_RING, ?B_NVAL)},
             {2, ?CONFIG(?C_RING, ?C_NVAL)}]),
     
-    lager:info("Test run using PB protocol"),
->>>>>>> 195c1f5d
+    ?LOG_INFO("Test run using PB protocol"),
     test_repl(pb, [ClusterAP, ClusterBP, ClusterCP], hour),
 
     rt:clean_cluster(ClusterAP),
@@ -159,19 +151,11 @@
 
     [ClusterAP1, ClusterBP1, ClusterCP1] =
         rt:deploy_clusters([
-<<<<<<< HEAD
-            {2, ?CONFIG(?A_RING, ?A_NVAL, false)},
-            {2, ?CONFIG(?B_RING, ?B_NVAL, true)},
-            {2, ?CONFIG(?C_RING, ?C_NVAL, false)}]),
-
-    ?LOG_INFO("Test run using PB protocol"),
-=======
             {2, ?CONFIG(?A_RING, ?A_NVAL)},
             {2, ?CONFIG(?B_RING, ?B_NVAL)},
             {2, ?CONFIG(?C_RING, ?C_NVAL)}]),
     
-    lager:info("Test run using PB protocol"),
->>>>>>> 195c1f5d
+    ?LOG_INFO("Test run using PB protocol"),
     test_repl(pb, [ClusterAP1, ClusterBP1, ClusterCP1], day),
 
 
