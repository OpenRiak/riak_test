--- conflicted
+++ resolved
@@ -109,8 +109,8 @@
 
 %% Some keys may be repaired more than once.
 %% The original fuzz factor of 0.1% wasn't always enough, leaving the
-%% test flappy. About a third of a percent *seems* to cover all cases ...
--define(FUZZ_REPAIRS(Num), erlang:round(Num * 1.003333)).
+%% test flappy. Bumping up to one percent *seems* to cover all cases ...
+-define(FUZZ_REPAIRS(Num), erlang:round(Num * 1.01)).
 
 confirm() ->
 
@@ -145,7 +145,6 @@
         lists:keyfind(riak_kv,
             1,
             rpc:call(NodeToUpgrade, application, loaded_applications, [])),
-<<<<<<< HEAD
 
     case check_capability(NodeToUpgrade) of
         true ->
@@ -154,15 +153,6 @@
             lager:info("Previous ~s should be < 3.0.9", [RiakVer]),
             pass;
         false ->
-=======
-    
-    UpgradeRE = "riak_kv\-3\.0\.[0-8]$",
-    case re:run(RiakVer, UpgradeRE) of
-        nomatch ->
-            lager:info("Skipping upgrade test - previous ~s > 3.0.8", [RiakVer]),
-            pass;
-        _ ->
->>>>>>> f2e02777
             lager:info("Running upgrade test with previous version ~s", [RiakVer]),
             rt:upgrade(NodeToUpgrade, current),
             rt:wait_for_service(NodeToUpgrade, riak_kv),
