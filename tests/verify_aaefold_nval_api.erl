%% -------------------------------------------------------------------
%%
%% This file is provided to you under the Apache License,
%% Version 2.0 (the "License"); you may not use this file
%% except in compliance with the License.  You may obtain
%% a copy of the License at
%%
%%   http://www.apache.org/licenses/LICENSE-2.0
%%
%% Unless required by applicable law or agreed to in writing,
%% software distributed under the License is distributed on an
%% "AS IS" BASIS, WITHOUT WARRANTIES OR CONDITIONS OF ANY
%% KIND, either express or implied.  See the License for the
%% specific language governing permissions and limitations
%% under the License.
%%
%% -------------------------------------------------------------------
%% @doc Verification of AAE fold based on n_val (with cached trees)
%%
%% Confirm that trees are returned that vary along with the data in the
%% store
-module(verify_aaefold_nval_api).
-behavior(riak_test).

-export([confirm/0]).

-include_lib("kernel/include/logger.hrl").
-include_lib("stdlib/include/assert.hrl").

% I would hope this would come from the testing framework some day
% to use the test in small and large scenarios.
-define(DEFAULT_RING_SIZE, 32).
-define(REBUILD_TICK, 20 * 1000).
-define(CFG_NOREBUILD,
        [{riak_kv,
          [
           {anti_entropy, {off, []}},
           {tictacaae_active, active},
           {tictacaae_parallelstore, leveled_ko},
                % if backend not leveled will use parallel key-ordered
                % store
           {tictacaae_rebuildwait, 4},
           {tictacaae_rebuilddelay, 3600},
           {tictacaae_exchangetick, 5 * 1000}, % 5 seconds
           {tictacaae_rebuildtick, 3600000} % don't tick for an hour!
          ]},
         {riak_core,
          [
           {ring_creation_size, ?DEFAULT_RING_SIZE}
          ]}]
       ).
-define(CFG_REBUILD,
        [{riak_kv,
          [
           % Speedy AAE configuration
           {anti_entropy, {off, []}},
           {tictacaae_active, active},
           {tictacaae_parallelstore, leveled_ko},
                % if backend not leveled will use parallel key-ordered
                % store
           {tictacaae_rebuildwait, 0},
           {tictacaae_rebuilddelay, 60},
           {tictacaae_exchangetick, 5 * 1000}, % 5 seconds
           {tictacaae_rebuildtick, ?REBUILD_TICK} % Check for rebuilds!
          ]},
         {riak_core,
          [
           {ring_creation_size, ?DEFAULT_RING_SIZE}
          ]}]
       ).
-define(NUM_NODES, 4).
-define(NUM_KEYS_PERNODE, 10000).
-define(BUCKET, <<"test_bucket">>).
-define(N_VAL, 3).
-define(DELTA_COUNT, 10).

confirm() ->
    ?LOG_INFO("Testing without rebuilds - using http api"),
    Nodes0 = rt:build_cluster(?NUM_NODES, ?CFG_NOREBUILD),
    ClientHeadHTTP = rt:httpc(hd(Nodes0)),
    ClientTailHTTP = rt:httpc(lists:last(Nodes0)),
    ok = verify_aae_fold(Nodes0, rhc, ClientHeadHTTP, ClientTailHTTP, false),

    rt:clean_cluster(Nodes0),

    Nodes1 = rt:build_cluster(?NUM_NODES, ?CFG_REBUILD),
    ?LOG_INFO("Sleeping for twice rebuild tick - testing with rebuilds ongoing"),
    ?LOG_INFO("Testing this time with PB API"),
    timer:sleep(2 * ?REBUILD_TICK),
    ClientHeadPB = rt:pbc(hd(Nodes1)),
    ClientTailPB = rt:pbc(lists:last(Nodes1)),
    ok = verify_aae_fold(Nodes1, riakc_pb_socket, ClientHeadPB, ClientTailPB, true),

    pass.


verify_aae_fold(Nodes, Mod, CH, CT, Rebuild) ->

    TestStart = os:timestamp(),
    timer:sleep(1000),

    ?LOG_INFO("Fold for empty root"),
    {ok, {root, RH0}} = Mod:aae_merge_root(CH, ?N_VAL),
    {ok, {root, RT0}} = Mod:aae_merge_root(CT, ?N_VAL),

    ?LOG_INFO("Commencing object load"),
    KeyLoadFun =
        fun(Node, KeyCount) ->
            KVs = test_data(KeyCount + 1,
                                KeyCount + ?NUM_KEYS_PERNODE,
                                list_to_binary("U1")),
            ok = write_data(Node, KVs),
            KeyCount + ?NUM_KEYS_PERNODE
        end,

<<<<<<< HEAD
    lists:foldl(KeyLoadFun, 1, Nodes),
    ?LOG_INFO("Loaded ~w objects", [?NUM_KEYS_PERNODE * length(Nodes)]),
=======
    lists:foldl(KeyLoadFun, 0, Nodes),
    lager:info("Loaded ~w objects", [?NUM_KEYS_PERNODE * length(Nodes)]),
>>>>>>> 195c1f5d
    wait_until_root_stable(Mod, CH),
    wait_until_root_stable(Mod, CT),

    ?LOG_INFO("Fold for busy root"),
    {ok, {root, RH1}} = Mod:aae_merge_root(CH, ?N_VAL),
    {ok, {root, RT1}} = Mod:aae_merge_root(CT, ?N_VAL),

    ?LOG_INFO("Dirty segments ~w",
        [leveled_tictac:find_dirtysegments(RH1, RT1)]),

    ?assertMatch(true, RH1 == RT1),
    ?assertMatch(true, RH0 == RT0),
    ?assertMatch(false, RH0 == RH1),

    ?LOG_INFO("Make ~w changes", [?DELTA_COUNT]),
    Changes2 = test_data(1, ?DELTA_COUNT, list_to_binary("U2")),
    ok = write_data(hd(Nodes), Changes2),

    wait_until_root_stable(Mod, CH),

    {ok, {root, RH2}} = Mod:aae_merge_root(CH, ?N_VAL),
    DirtyBranches2 = aae_exchange:compare_roots(RH1, RH2),

    ?LOG_INFO("Found branch deltas ~w", [DirtyBranches2]),

    ?assertMatch(true, length(DirtyBranches2) > 0),
    ?assertMatch(true, length(DirtyBranches2) =< ?DELTA_COUNT),

    {ok, {branches, BH2}} =
        Mod:aae_merge_branches(CH, ?N_VAL, DirtyBranches2),

    ?LOG_INFO("Make ~w changes to same keys", [?DELTA_COUNT]),
    Changes3 = test_data(1, ?DELTA_COUNT, list_to_binary("U3")),
    ok = write_data(hd(Nodes), Changes3),

    wait_until_root_stable(Mod, CH),

    {ok, {root, RH3}} = Mod:aae_merge_root(CH, ?N_VAL),
    DirtyBranches3 = aae_exchange:compare_roots(RH2, RH3),

    ?LOG_INFO("Found ~w branch deltas", [length(DirtyBranches3)]),
    ?assertMatch(true, DirtyBranches2 == DirtyBranches3),

    {ok, {branches, BH3}} =
        Mod:aae_merge_branches(CH, ?N_VAL, DirtyBranches3),

    DirtySegments1 = aae_exchange:compare_branches(BH2, BH3),
    ?LOG_INFO("Found ~w mismatched segments", [length(DirtySegments1)]),
    ?assertMatch(true, length(DirtySegments1) > 0),
    ?assertMatch(true, length(DirtySegments1) =< ?DELTA_COUNT),

    {ok, {keysclocks, KCL1}} =
        Mod:aae_fetch_clocks(CH, ?N_VAL, DirtySegments1),

    ?LOG_INFO("Found ~w mismatched keys", [length(KCL1)]),

    ?assertMatch(true, length(KCL1) >= ?DELTA_COUNT),

    ?LOG_INFO("Checking all mismatched keys in result"),
    MatchFun =
        fun(I) ->
                K = to_key(I),
                BK = {?BUCKET, K},
                InFetchClocks = lists:keyfind(BK, 1, KCL1),
                ?assertMatch({BK, Clock} when is_binary(Clock), InFetchClocks)
        end,
    lists:foreach(MatchFun, lists:seq(1, ?DELTA_COUNT)),

    ?LOG_INFO("Stopping a node - query results should be unchanged"),
    rt:stop_and_wait(hd(tl(Nodes))),
    {ok, {branches, BH4}} =
        Mod:aae_merge_branches(CH, ?N_VAL, DirtyBranches3),

    ?assertMatch(true, BH3 == BH4),
    {ok, {keysclocks, KCL2}} =
        Mod:aae_fetch_clocks(CH, ?N_VAL, DirtySegments1),
    ?assertMatch(true, lists:sort(KCL1) == lists:sort(KCL2)),

    % Need to re-start or clean will fail
    rt:start_and_wait(hd(tl(Nodes))),
    
    timer:sleep(1000),
    TestStage1 = os:timestamp(),
    timer:sleep(1000),

    Stage1Range = convert_to_modified_range(TestStart, TestStage1),

    case Rebuild of
        true ->
            lager:info("Test fold many times"),
            lager:info("Maybe catch race with rebuild"),
            lists:foreach(
                fun(_I) ->
                    check_all_ranges(Mod, CH, Stage1Range)
                end,
                lists:seq(1, 20)
            );
        false ->
            check_all_ranges(Mod, CH, Stage1Range)
    end,

    lager:info("Regressing object version to 0 on head Node"),
    ok = 
        rpc:call(
            hd(Nodes),
            riak_core_capability,
            register,
            [{riak_kv, object_format}, [v0], v0]),
    wait_until_object_format(Nodes, v0),
    
    lists:foldl(KeyLoadFun, ?NUM_NODES * ?NUM_KEYS_PERNODE, Nodes),

    timer:sleep(1000),
    TestStage2 = os:timestamp(),
    timer:sleep(1000),
    
    case Rebuild of
        true ->
            lager:info("Test fold many times"),
            lager:info("Maybe catch race with rebuild"),
            lists:foreach(
                fun(_I) ->
                    check_all_ranges(Mod, CH, Stage1Range)
                end,
                lists:seq(1, 20)
            );
        false ->
            check_all_ranges(Mod, CH, Stage1Range)
    end,

    lager:info("Reverting object version to 1 on head Node"),
    ok = 
        rpc:call(
            hd(Nodes),
            riak_core_capability,
            register,
            [{riak_kv, object_format}, [v1, v0], v0]),
    wait_until_object_format(Nodes, v1),

    lists:foldl(KeyLoadFun, ?NUM_NODES * ?NUM_KEYS_PERNODE * 2, Nodes),

    timer:sleep(1000),
    TestStage3 = os:timestamp(),
    timer:sleep(1000),

    Stage2Range = convert_to_modified_range(TestStage1, TestStage2),
    Stage3Range = convert_to_modified_range(TestStage2, TestStage3),

    {ok, {keysclocks, KCL6}} =
        Mod:aae_range_clocks(CH, ?BUCKET, all, all, Stage2Range),
    lager:info(
        "Fetched ~w keys loaded in stage 2",
        [length(KCL6)]
    ),
    ?assert(length(KCL6) == ?NUM_NODES * ?NUM_KEYS_PERNODE),
    {ok, {keysclocks, KCL7}} =
        Mod:aae_range_clocks(CH, ?BUCKET, all, all, Stage3Range),
    lager:info(
        "Fetched ~w keys loaded in stage 3",
        [length(KCL7)]
    ),
    ?assert(length(KCL7) == ?NUM_NODES * ?NUM_KEYS_PERNODE),

    case Rebuild of
        true ->
            lager:info("Test fold many times"),
            lager:info("Maybe catch race with rebuild"),
            lists:foreach(
                fun(_I) ->
                    check_all_ranges(Mod, CH, Stage1Range)
                end,
                lists:seq(1, 20)
            );
        false ->
            check_all_ranges(Mod, CH, Stage1Range)
    end,

    ok.

convert_to_modified_range({StartMega, StartS, _}, {EndMega, EndS, _}) ->
    {StartMega * 1000000 + StartS, EndMega * 1000000 + EndS}.
    
to_key(N) ->
    list_to_binary(io_lib:format("K~6..0B", [N])).

test_data(Start, End, V) ->
    Keys = [to_key(N) || N <- lists:seq(Start, End)],
    [{K, <<K/binary, V/binary>>} || K <- Keys].

write_data(Node, KVs) ->
    write_data(Node, KVs, []).

write_data(Node, KVs, Opts) ->
    PB = rt:pbc(Node),
    [begin
         O =
         case riakc_pb_socket:get(PB, ?BUCKET, K) of
             {ok, Prev} ->
                 riakc_obj:update_value(Prev, V);
             _ ->
                 riakc_obj:new(?BUCKET, K, V)
         end,
         ?assertMatch(ok, riakc_pb_socket:put(PB, O, Opts))
     end || {K, V} <- KVs],
    riakc_pb_socket:stop(PB),
    timer:sleep(5000),
    ok.

wait_until_root_stable(Mod, Client) ->
    {ok, {root, RH0}} = Mod:aae_merge_root(Client, ?N_VAL),
    timer:sleep(2000),
    {ok, {root, RH1}} = Mod:aae_merge_root(Client, ?N_VAL),
    case aae_exchange:compare_roots(RH0, RH1) of
        [] ->
            ?LOG_INFO("Root appears stable matched");
        [L] ->
            Pre = L * 4,
            <<_B0:Pre/binary, V0:32/integer, _Post0/binary>> = RH0,
            <<_B1:Pre/binary, V1:32/integer, _Post1/binary>> = RH1,
            ?LOG_INFO("Root not stable: branch ~w compares ~w with ~w",
                        [L, V0, V1]),
            wait_until_root_stable(Mod, Client)
    end.

wait_until_object_format(Nodes, Format) ->
    CheckNodeFun =
        fun(N) ->
            fun() ->
                Format == 
                    rpc:call(
                        N,
                        riak_core_capability,
                        get,
                        [{riak_kv, object_format}, v0])
            end
        end,
    lists:foreach(fun(N) -> rt:wait_until(CheckNodeFun(N)) end, Nodes).
    
check_all_ranges(Mod, CH, Stage1Range) ->
    {ok, {keysclocks, KCL5}} =
        Mod:aae_range_clocks(CH, ?BUCKET, all, all, Stage1Range),
    lager:info(
        "Fetched ~w keys loaded in stage 1",
        [length(KCL5)]
    ).<|MERGE_RESOLUTION|>--- conflicted
+++ resolved
@@ -113,13 +113,8 @@
             KeyCount + ?NUM_KEYS_PERNODE
         end,
 
-<<<<<<< HEAD
-    lists:foldl(KeyLoadFun, 1, Nodes),
+    lists:foldl(KeyLoadFun, 0, Nodes),
     ?LOG_INFO("Loaded ~w objects", [?NUM_KEYS_PERNODE * length(Nodes)]),
-=======
-    lists:foldl(KeyLoadFun, 0, Nodes),
-    lager:info("Loaded ~w objects", [?NUM_KEYS_PERNODE * length(Nodes)]),
->>>>>>> 195c1f5d
     wait_until_root_stable(Mod, CH),
     wait_until_root_stable(Mod, CT),
 
