%% -------------------------------------------------------------------
%%
%% This file is provided to you under the Apache License,
%% Version 2.0 (the "License"); you may not use this file
%% except in compliance with the License.  You may obtain
%% a copy of the License at
%%
%%   http://www.apache.org/licenses/LICENSE-2.0
%%
%% Unless required by applicable law or agreed to in writing,
%% software distributed under the License is distributed on an
%% "AS IS" BASIS, WITHOUT WARRANTIES OR CONDITIONS OF ANY
%% KIND, either express or implied.  See the License for the
%% specific language governing permissions and limitations
%% under the License.
%%
%% -------------------------------------------------------------------
-module(verify_conditionalput_api).
-behavior(riak_test).

-export([confirm/0]).

-include_lib("kernel/include/logger.hrl").
-include_lib("stdlib/include/assert.hrl").

-define(DEFAULT_RING_SIZE, 16).
-define(UPDATE_KEY, <<"key">>).
-define(FRESH_KEY, <<"new_key">>).
-define(FRESHER_KEY, <<"another_key">>).

-define(CONF, [
    {riak_kv, [
        {anti_entropy, {off, []}},
        {delete_mode, keep},
        {tictacaae_active, active},
        {tictacaae_parallelstore, leveled_ko},
        {tictacaae_storeheads, true},
        {tictacaae_rebuildtick, 3600000}, % don't tick for an hour!
        {tictacaae_suspend, true}
    ]},
    {riak_core, [
        {ring_creation_size, ?DEFAULT_RING_SIZE},
        {default_bucket_props, [{allow_mult, true}]}
    ]}
]).

confirm() ->
    ?LOG_INFO(
        "Prior to Riak 3.0.13 there was behaviour on the PB API "
        "that could be triggered by passing if_none_match and if_not_modified."
    ),
    ?LOG_INFO(
        "This behaviour was also available via the HTTP API, with use of the "
        "standard HTTP request headers of If-None-Match and If-Match headers."
    ),
    ?LOG_INFO(
        "The HTTP Riak Erlang client did not by default support this behaviour"
        " and the behaviour was only provided by adding an extra GET to every "
        "PUT."
    ),
    ?LOG_INFO(
        "This test proves that with the 3.0.13 Riak Erlang HTTP client, the "
        "same effecive behaviour was possible both in 3.0.12, and also with "
        "3.0.13 - which no longer requires a GET on every PUT"
    ),
    ?LOG_INFO(
        "For 3.0.13 there is also a test of the if_not_modified option, which "
        "more directly replicates the behaviour the same option in PB."
    ),
    ?LOG_INFO(
        "This was added to 3.0.13 through the use of a bespoke "
        "X-Riak-If-Not-Modified header - which unlike If-Match always does a "
        "vector clock comparison, rather than a vtag comparison."
    ),

    [[CurrentNode], [PreviousNode]] =
        rt:build_clusters([{1, current, ?CONF}, {1, previous, ?CONF}]),
    rt:wait_for_service(CurrentNode, riak_kv),

    RPCc = rt:pbc(CurrentNode),
    ok = test_api_consistency(RPCc, riakc_pb_socket, <<"bucketPB">>, current),

    RHCc = rt:httpc(CurrentNode),
    ok = test_api_consistency(RHCc, rhc, <<"bucketHTTP">>, current),

<<<<<<< HEAD
    rt:wait_for_service(PreviousNode, riak_kv),

    RPCp = rt:pbc(PreviousNode),
    ok = test_api_consistency(RPCp, riakc_pb_socket, <<"bucketPB">>, previous),

    RHCp = rt:httpc(PreviousNode),
    ok = test_api_consistency(RHCp, rhc, <<"bucketHTTP">>, previous),

    pass.
=======
    TestMetaData = riak_test_runner:metadata(),
    {match, [Vsn]} =
        re:run(
            proplists:get_value(version, TestMetaData),
            "riak-(?<VER>[0-9\.]+)",
            [{capture, ['VER'], binary}]),
    case Vsn > <<"3.0.16">> of
        true ->
            lager:info("Not testing previous"),
            lager:info("Current tested version is ~s", [Vsn]),
            lager:info(
                "Issues with change of client to support"
                " reap_tomb API change in 3.0.17"),
            pass;
        false ->
            rt:wait_for_service(PreviousNode, riak_kv),

            RPCp = rt:pbc(PreviousNode),
            ok = test_api_consistency(
                RPCp, riakc_pb_socket, <<"bucketPB">>, previous),

            RHCp = rt:httpc(PreviousNode),
            ok = test_api_consistency(
                RHCp, rhc, <<"bucketHTTP">>, previous),

            pass
    end.
>>>>>>> 195c1f5d


test_api_consistency(Client, ClientMod, Bucket, Version) ->
    ?LOG_INFO("------------------------------"),
    ?LOG_INFO(
        "Testing consistency on ~0p version with ~0p and Bucket ~s",
        [Version, ClientMod, Bucket]),
    ?LOG_INFO("------------------------------"),

    ?LOG_INFO("Simple PUT"),
    ok =
        ClientMod:put(
            Client,
            riakc_obj:new(Bucket, ?UPDATE_KEY, <<"value1">>)),

    ?LOG_INFO("Fetch the value, and then delete with clock"),
    {ok, Obj1} =
        ClientMod:get(Client, Bucket, ?UPDATE_KEY),
    true = riakc_obj:get_value(Obj1) == <<"value1">>,
    VC1 = riakc_obj:vclock(Obj1),
    ok = delete_vclock(ClientMod, Client, Bucket, ?UPDATE_KEY, VC1),

    ?LOG_INFO("Object not there"),
    {error, notfound} =
        ClientMod:get(Client, Bucket, ?UPDATE_KEY),

    ?LOG_INFO("Reap the tombstone (delete_mode = keep)"),
    {ok, 1} = ClientMod:aae_reap_tombs(Client, Bucket, all, all, all, local),
    rt:wait_until(
        fun() ->
            [] == log_tombs(ClientMod, Client, Bucket)
        end
    ),

    ?LOG_INFO("Put a fresh value on now reaped key"),
    ok =
        ClientMod:put(
            Client,
            riakc_obj:new(Bucket, ?UPDATE_KEY, <<"value2">>)),

    {ok, Obj2} =
        ClientMod:get(Client, Bucket, ?UPDATE_KEY),
    true = riakc_obj:get_value(Obj2) == <<"value2">>,
    VC2 = riakc_obj:vclock(Obj2),

    ?LOG_INFO("Fail attempt to PUT conditional on no object existing"),
    ErrorMatchFound =
        ClientMod:put(
            Client,
            riakc_obj:new(Bucket,?UPDATE_KEY, <<"value3">>),
            [if_none_match]),
    check_match_found(ClientMod, ErrorMatchFound),

    ?LOG_INFO("Success attempt to over-write without condition"),
    Obj4N = riakc_obj:new(Bucket, ?UPDATE_KEY, <<"value4">>),
    Obj4P = riakc_obj:set_vclock(Obj4N, VC2),
    ok = ClientMod:put(Client, Obj4P),
    {ok, Obj4} =
        ClientMod:get(Client, Bucket, ?UPDATE_KEY),
    true = riakc_obj:get_value(Obj4) == <<"value4">>,

    ?LOG_INFO("Success attempt putting to different key with condition"),
    ok =
        ClientMod:put(
            Client,
            riakc_obj:new(Bucket, ?FRESH_KEY, <<"value5">>),
            [if_none_match]),
    {ok, Obj5} =
        ClientMod:get(Client, Bucket, ?FRESH_KEY),
    true = riakc_obj:get_value(Obj5) == <<"value5">>,

    ?LOG_INFO(
        "Update fails as clock/tag does not match object and condition set"),
    Obj6 = riakc_obj:update_value(Obj2, <<"value6">>),
    MatchError1 = update_match(ClientMod, Client, Obj6),
    check_match_conflict(ClientMod, MatchError1),

    ?LOG_INFO(
        "Update succeeds as clock/tag does match object with condition set"),
    Obj7 = riakc_obj:update_value(Obj4, <<"value7">>),
    ok = update_match(ClientMod, Client, Obj7),
    {ok, Obj8} =
        ClientMod:get(Client, Bucket, ?UPDATE_KEY),
    true = riakc_obj:get_value(Obj8) == <<"value7">>,

    ?LOG_INFO("Carelessly create siblings"),
    ok =
        ClientMod:put(
            Client,
            riakc_obj:new(Bucket, ?UPDATE_KEY, <<"value8">>)),
    {ok, Obj9} =
        ClientMod:get(Client, Bucket, ?UPDATE_KEY),
    [<<"value7">>, <<"value8">>] = lists:sort(riakc_obj:get_values(Obj9)),

    ?LOG_INFO(
        "Update siblings fail as clock does not match object"),
    ObjA = riakc_obj:update_value(Obj4, <<"valueA">>),
    MatchError2 = update_match(ClientMod, Client, ObjA),
    check_match_conflict(ClientMod, MatchError2),

    ?LOG_INFO(
        "Update siblings succeed as clock does match object"),
    ObjB = riakc_obj:new(Bucket, ?UPDATE_KEY, <<"valueB">>),
    ok =
        update_match(
            ClientMod,
            Client,
            riakc_obj:set_vclock(ObjB, riakc_obj:vclock(Obj9))),
    {ok, ObjC} =
        ClientMod:get(Client, Bucket, ?UPDATE_KEY),
    true = riakc_obj:get_value(ObjC) == <<"valueB">>,

    ok =
        case Version of
            current ->
                extra_http_notmodified_test(ClientMod, Client, Bucket, ObjC);
            _ ->
                ok
        end,

    ok.

extra_http_notmodified_test(ClientMod, Client, Bucket, Obj) ->
    ?LOG_INFO("Update - using if_not_modified"),
    Obj1 = riakc_obj:update_value(Obj, <<"modified1">>),
    ok = ClientMod:put(Client, Obj1, [if_not_modified]),
    {ok, _Obj2} = ClientMod:get(Client, Bucket, ?UPDATE_KEY),

    ?LOG_INFO("Generate siblings again"),
    ok = ClientMod:put(Client, riakc_obj:update_value(Obj1, <<"modified2">>)),
    {ok, Obj3} = ClientMod:get(Client, Bucket, ?UPDATE_KEY),
    [<<"modified1">>, <<"modified2">>] =
        lists:sort(riakc_obj:get_values(Obj3)),

    ?LOG_INFO("Resolve siblings checking if_not_modified"),
    Obj4 = riakc_obj:new(Bucket, ?UPDATE_KEY, <<"modified3">>),
    ok =
        ClientMod:put(
            Client,
            riakc_obj:set_vclock(Obj4, riakc_obj:vclock(Obj3)),
            [if_not_modified]),
    {ok, Obj5} = ClientMod:get(Client, Bucket, ?UPDATE_KEY),
    true = riakc_obj:get_value(Obj5) == <<"modified3">>,

    ?LOG_INFO("Fail to update due to if_not_modified"),
    Error5 = ClientMod:put(Client, Obj1, [if_not_modified]),
    check_current_match_conflict(ClientMod, Error5),

    ?LOG_INFO("Succeed to update by correcting vector clock if_not_modified"),
    ok =
        ClientMod:put(
            Client,
            riakc_obj:set_vclock(Obj4, riakc_obj:vclock(Obj5)),
            [if_not_modified]),
    {ok, Obj6} = ClientMod:get(Client, Bucket, ?UPDATE_KEY),
    true = riakc_obj:get_value(Obj6) == <<"modified3">>,

    ?LOG_INFO("Succeed again in creating siblings"),
    ok = ClientMod:put(Client, Obj1),
    {ok, Obj7} = ClientMod:get(Client, Bucket, ?UPDATE_KEY),
    [<<"modified1">>, <<"modified3">>] =
        lists:sort(riakc_obj:get_values(Obj7)),

    ?LOG_INFO("Succeed in resolving siblings with if_not_modified"),
    ok =
        ClientMod:put(
            Client,
            riakc_obj:set_vclock(Obj1, riakc_obj:vclock(Obj7)),
            [if_not_modified]),
    {ok, Obj8} = ClientMod:get(Client, Bucket, ?UPDATE_KEY),
    true = riakc_obj:get_value(Obj8) == <<"modified1">>,

    ?LOG_INFO("Fail to update again blocked by if_not_modified"),
    Error9 =
        ClientMod:put(
            Client,
            riakc_obj:set_vclock(Obj1, riakc_obj:vclock(Obj7)),
            [if_not_modified]),
    check_current_match_conflict(ClientMod, Error9),

    ?LOG_INFO("Fail to create new object with clock if_not_modified"),
    ObjA =
        riakc_obj:set_vclock(
            riakc_obj:new(Bucket, ?FRESHER_KEY, <<"modifiedA">>),
            riakc_obj:vclock(Obj7)),
    ErrorA = ClientMod:put(Client, ObjA, [if_not_modified]),
    check_current_match_conflict(ClientMod, ErrorA),

    ok.


%% The client API is inconsistent for deleting with a vclock
delete_vclock(riakc_pb_socket, Client, Bucket, Key, Clock) ->
    riakc_pb_socket:delete_vclock(Client, Bucket, Key, Clock);
delete_vclock(rhc, Client, Bucket, Key, Clock) ->
    rhc:delete(Client, Bucket, Key, [{vclock, Clock}]).

% The client API is inconsistent in presenting failure of match pre-condition
% The HTTP API resturns the 412 Status code (Precondition Failed), whereas PB
% API simply states that "match_found"
check_match_found(riakc_pb_socket, ErrorMatchFound) ->
    {error, Response} = ErrorMatchFound,
    ?assertMatch(<<"match_found">>, Response);
check_match_found(rhc, ErrorMatchFound) ->
    {error, {ok, StatusCode, _Headers, _Message}} = ErrorMatchFound,
    ?assertMatch("412", StatusCode).

update_match(riakc_pb_socket, Client, Object) ->
    riakc_pb_socket:put(Client, Object, [if_not_modified]);
update_match(rhc, Client, Object) ->
    rhc:put(Client, Object, [if_match]).

check_match_conflict(riakc_pb_socket, MatchError) ->
    {error, Response} = MatchError,
    ?assertMatch(<<"modified">>, Response);
check_match_conflict(rhc, MatchError) ->
    {error, {ok, StatusCode, _Headers, _Message}} = MatchError,
    ?assertMatch("412", StatusCode).

% After the release of Riak 3.0.13 the X-Riak-If-Not-Modified header can be
% used instaead of If-Match.  This changes the error produced on failure.
check_current_match_conflict(riakc_pb_socket, MatchError) ->
    {error, Response} = MatchError,
    % On the PBC client notfound is returned when replacing a non-existent
    % object with the if_not_modified header
    ?assert(lists:member(Response, [<<"modified">>, <<"notfound">>]));
check_current_match_conflict(rhc, MatchError) ->
    {error, {ok, StatusCode, _Headers, _Message}} = MatchError,
    ?assertMatch("409", StatusCode).

log_tombs(ClientMod, Client, Bucket) ->
<<<<<<< HEAD
    {ok, {keys, L}} = ClientMod:aae_find_tombs(Client, Bucket, all, all, all),
    ?LOG_INFO("Found ~b tombs", [length(L)]),
=======
    {ok, {keysclocks, L}} = ClientMod:aae_find_tombs(Client, Bucket, all, all, all),
    lager:info("Found ~w tombs", [length(L)]),
>>>>>>> 195c1f5d
    L.<|MERGE_RESOLUTION|>--- conflicted
+++ resolved
@@ -83,17 +83,6 @@
     RHCc = rt:httpc(CurrentNode),
     ok = test_api_consistency(RHCc, rhc, <<"bucketHTTP">>, current),
 
-<<<<<<< HEAD
-    rt:wait_for_service(PreviousNode, riak_kv),
-
-    RPCp = rt:pbc(PreviousNode),
-    ok = test_api_consistency(RPCp, riakc_pb_socket, <<"bucketPB">>, previous),
-
-    RHCp = rt:httpc(PreviousNode),
-    ok = test_api_consistency(RHCp, rhc, <<"bucketHTTP">>, previous),
-
-    pass.
-=======
     TestMetaData = riak_test_runner:metadata(),
     {match, [Vsn]} =
         re:run(
@@ -102,9 +91,9 @@
             [{capture, ['VER'], binary}]),
     case Vsn > <<"3.0.16">> of
         true ->
-            lager:info("Not testing previous"),
-            lager:info("Current tested version is ~s", [Vsn]),
-            lager:info(
+            ?LOG_INFO("Not testing previous"),
+            ?LOG_INFO("Current tested version is ~s", [Vsn]),
+            ?LOG_INFO(
                 "Issues with change of client to support"
                 " reap_tomb API change in 3.0.17"),
             pass;
@@ -121,7 +110,6 @@
 
             pass
     end.
->>>>>>> 195c1f5d
 
 
 test_api_consistency(Client, ClientMod, Bucket, Version) ->
@@ -353,11 +341,6 @@
     ?assertMatch("409", StatusCode).
 
 log_tombs(ClientMod, Client, Bucket) ->
-<<<<<<< HEAD
-    {ok, {keys, L}} = ClientMod:aae_find_tombs(Client, Bucket, all, all, all),
-    ?LOG_INFO("Found ~b tombs", [length(L)]),
-=======
     {ok, {keysclocks, L}} = ClientMod:aae_find_tombs(Client, Bucket, all, all, all),
-    lager:info("Found ~w tombs", [length(L)]),
->>>>>>> 195c1f5d
+    ?LOG_INFO("Found ~w tombs", [length(L)]),
     L.