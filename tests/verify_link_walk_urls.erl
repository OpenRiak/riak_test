%% -------------------------------------------------------------------
%%
%% Copyright (c) 2012 Basho Technologies, Inc.
%%
%% This file is provided to you under the Apache License,
%% Version 2.0 (the "License"); you may not use this file
%% except in compliance with the License.  You may obtain
%% a copy of the License at
%%
%%   http://www.apache.org/licenses/LICENSE-2.0
%%
%% Unless required by applicable law or agreed to in writing,
%% software distributed under the License is distributed on an
%% "AS IS" BASIS, WITHOUT WARRANTIES OR CONDITIONS OF ANY
%% KIND, either express or implied.  See the License for the
%% specific language governing permissions and limitations
%% under the License.
%%
%% -------------------------------------------------------------------
%% @doc Exercise link walking queries through the special URLs
-module(verify_link_walk_urls).
-behavior(riak_test).

-export([confirm/0]).

-include_lib("kernel/include/logger.hrl").
-include_lib("stdlib/include/assert.hrl").

-define(NUM_NODES, 4).

-record(config, { ip, port, prefix }).


confirm() ->
    Nodes0 = rt:build_cluster(?NUM_NODES),
    Pbc = rt:pbc(hd(Nodes0)),
    test_with_links(pb, Pbc, hd(Nodes0)),
    riakc_pb_socket:stop(Pbc),

    rt:clean_cluster(Nodes0),

<<<<<<< HEAD
    ?LOG_INFO("Inserting linked graph"),
=======
    Nodes1 = rt:build_cluster(?NUM_NODES),
    HTTPc = rt:httpc(hd(Nodes0)),
    test_with_links(http, HTTPc, hd(Nodes1)),

    pass.


test_with_links(Protocol, Client, Node0) ->    
    lager:info("Inserting linked graph"),
>>>>>>> 195c1f5d
    %%               (deleted)        (b/4,v4b) <-> (b/5,v5b)
    %%                  |            /
    %% (a/1,v1) <-> (a/2,v2) <-> (a/3,v3) <-> (a/4,v4) <-> (a/5,v5)  >
    %%     ^_________________________________________________________|
    put_obj(Protocol, Client, "a", "1", "v1", [{"a", "2", "next"}]),
    put_obj(Protocol, Client, "a", "2", "v2", [{"a", "3", "next"}, {"a", "1", "prev"}, {"b", "2", "next"}]),
    put_obj(Protocol, Client, "a", "3", "v3", [{"a", "4", "next"}, {"b", "4", "next"}, {"a", "2", "prev"}]),
    put_obj(Protocol, Client, "a", "4", "v4", [{"a", "5", "next"}, {"a", "3", "prev"}]),
    put_obj(Protocol, Client, "a", "5", "v5", [{"a", "1", "next"}, {"a", "4", "prev"}]),

    put_obj(Protocol, Client, "b", "4", "v4b", [{"b", "5", "next"}, {"a", "3", "prev"}]),
    put_obj(Protocol, Client, "b", "5", "v5b", [{"b", "4", "prev"}]),

    Config = get_config(Node0),

    ?LOG_INFO("Verifying link walk queries"),

    verify_query(Config, "a", "1", "_,next,1",
                 ["v2"]),
    verify_query(Config, "a", "1", "_,_,1",
                 ["v2"]),
    verify_query(Config, "a", "1", "b,next,1",
                 []),
    verify_query(Config, "a", "1", "a,next,1",
                 ["v2"]),
    verify_query(Config, "a", "1", "_,next,1/_,next,1",
                 ["v2", "v3"]),
    verify_query(Config, "a", "1", "_,next,1/b,next,1/_,next,1/_,next,1/_,next,1",
                 ["v2"]),
    verify_query(Config, "a", "1", "_,next,1/_,next,1/_,next,1/_,next,1/_,next,1",
                 ["v1", "v2", "v3", "v4", "v4b", "v5", "v5b"]),
    verify_query(Config, "a", "1", "_,next,0/_,next,1/a,next,0/a,next,1",
                 ["v3", "v5"]),
    verify_query(Config, "a", "1", "_,next,0/_,next,0/_,prev,1/_,next,0/_,next,1",
                 ["v2", "v4", "v4b"]),

    verify_query(Config, "a", "3", "_,_,1",
                 ["v2", "v4", "v4b"]),
    verify_query(Config, "a", "3", "a,_,1",
                 ["v2", "v4"]),
    verify_query(Config, "a", "3", "b,_,1",
                 ["v4b"]),
    verify_query(Config, "a", "3", "_,_,0/_,next,1",
                 ["v3", "v5", "v5b"]),

    verify_query(Config, "a", "5", "_,prev,1",
                 ["v4"]),
    verify_query(Config, "a", "5", "_,prev,1/_,prev,1/_,prev,1/_,prev,1",
                 ["v1", "v2", "v3", "v4"]),
    verify_query(Config, "a", "5", "_,prev,1/_,prev,1/_,next,1/_,next,1",
                 ["v3", "v4", "v4", "v4b", "v5", "v5b"]),
    verify_query(Config, "a", "5", "b,next,1",
                 []),
    verify_query(Config, "a", "5", "_,_,1",
                 ["v1", "v4"]),

<<<<<<< HEAD
    ?LOG_INFO("Au revoir mes amies"),
    riakc_pb_socket:stop(Pbc),
    pass.
=======
    lager:info("Au revoir mes amies").
>>>>>>> 195c1f5d

verify_query(Cfg, Bucket, Key, Query, Expected) ->
    ?LOG_INFO("Verifying (~0p,~0p) '~s' -> ~0p", [Bucket, Key, Query, Expected]),
    ?assertEqual(Expected, link_query(Cfg, Bucket, Key, Query)).


get_config(Node0) ->
    [{http, {IP, Port}}|_] = rt:connection_info(Node0),
    Prefix =
        rpc:call(Node0, app_helper, get_env, [riak_kv, raw_name, "riak"]),
    #config{ip = IP, port = Port, prefix = Prefix}.


link_query(#config{ip=IP, port=Port, prefix=Prefix}, B, K, LinkStr) ->
    Url = lists:flatten(io_lib:format("http://~s:~0p/~s/~s/~s/~s",
                                      [IP, Port, Prefix, B, K, LinkStr])),
    {ok, "200", _Headers, Body} = ibrowse:send_req(Url, [], get),
    get_return_values(Body).

%% @doc Extracts values from multipart body in a hacky way copied from
%% scripts in the fast track tutorial: simply filter out headers and
%% multipart markers and the rest is our value lines.
get_return_values(Body) ->
    Lines = re:split(Body, "\r\n", [multiline, {return, list}]),
    Vs = [Line || Line <- Lines,
                  length(Line) > 0,
                  string:str(Line, ":") =:= 0,
                  string:str(Line, "--") =:= 0],
    lists:sort(Vs).

put_obj(pb, Pbc, Bucket, Key, Value, Links)
            when is_list(Bucket), is_list(Key), is_list(Value), is_list(Links) ->
    Obj = riakc_obj:new(list_to_binary(Bucket),
                        list_to_binary(Key),
                        list_to_binary(Value)),
    Lns = [{{B, K}, T} || {B, K, T} <- Links],
    Md = dict:store(<<"Links">>, Lns, dict:new()),
    ObjWLinks = riakc_obj:update_metadata(Obj, Md),
    ok = riakc_pb_socket:put(Pbc, ObjWLinks);
put_obj(http, HTTPc, Bucket, Key, Value, Links)
            when is_list(Bucket), is_list(Key), is_list(Value), is_list(Links) ->
    Obj = riakc_obj:new(list_to_binary(Bucket),
                        list_to_binary(Key),
                        list_to_binary(Value)),
    Lns = [{{B, K}, T} || {B, K, T} <- Links],
    Md = dict:store(<<"Links">>, Lns, dict:new()),
    ObjWLinks = riakc_obj:update_metadata(Obj, Md),
    ok = rhc:put(HTTPc, ObjWLinks).<|MERGE_RESOLUTION|>--- conflicted
+++ resolved
@@ -39,9 +39,6 @@
 
     rt:clean_cluster(Nodes0),
 
-<<<<<<< HEAD
-    ?LOG_INFO("Inserting linked graph"),
-=======
     Nodes1 = rt:build_cluster(?NUM_NODES),
     HTTPc = rt:httpc(hd(Nodes0)),
     test_with_links(http, HTTPc, hd(Nodes1)),
@@ -50,8 +47,7 @@
 
 
 test_with_links(Protocol, Client, Node0) ->    
-    lager:info("Inserting linked graph"),
->>>>>>> 195c1f5d
+    ?LOG_INFO("Inserting linked graph"),
     %%               (deleted)        (b/4,v4b) <-> (b/5,v5b)
     %%                  |            /
     %% (a/1,v1) <-> (a/2,v2) <-> (a/3,v3) <-> (a/4,v4) <-> (a/5,v5)  >
@@ -108,13 +104,7 @@
     verify_query(Config, "a", "5", "_,_,1",
                  ["v1", "v4"]),
 
-<<<<<<< HEAD
-    ?LOG_INFO("Au revoir mes amies"),
-    riakc_pb_socket:stop(Pbc),
-    pass.
-=======
-    lager:info("Au revoir mes amies").
->>>>>>> 195c1f5d
+    ?LOG_INFO("Au revoir mes amies").
 
 verify_query(Cfg, Bucket, Key, Query, Expected) ->
     ?LOG_INFO("Verifying (~0p,~0p) '~s' -> ~0p", [Bucket, Key, Query, Expected]),
