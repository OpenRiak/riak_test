--- conflicted
+++ resolved
@@ -112,11 +112,7 @@
                 [{<<"partitions">>, NodePartitions}]} = verify_resource(Node, "/admin/partitions"),
             NodePartitions
     end,
-<<<<<<< HEAD
-    validate_partitions({previous, Node}, Partitions, VersionedNodes),
-=======
     validate_partitions({Vsn, Node}, Partitions, VersionedNodes),
->>>>>>> 2e868da4
 
     ok.
 
