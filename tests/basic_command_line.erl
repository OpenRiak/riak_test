%% -------------------------------------------------------------------
%%
%% Copyright (c) 2012-2016 Basho Technologies, Inc.
%% Copyright (c) 2023 Workday, Inc.
%%
%% This file is provided to you under the Apache License,
%% Version 2.0 (the "License"); you may not use this file
%% except in compliance with the License.  You may obtain
%% a copy of the License at
%%
%%   http://www.apache.org/licenses/LICENSE-2.0
%%
%% Unless required by applicable law or agreed to in writing,
%% software distributed under the License is distributed on an
%% "AS IS" BASIS, WITHOUT WARRANTIES OR CONDITIONS OF ANY
%% KIND, either express or implied.  See the License for the
%% specific language governing permissions and limitations
%% under the License.
%%
%% -------------------------------------------------------------------
-module(basic_command_line).
-behavior(riak_test).

-export([confirm/0]).

<<<<<<< HEAD
-include_lib("kernel/include/logger.hrl").
-include_lib("stdlib/include/assert.hrl").
=======
-if(?OTP_RELEASE >= 26).
-define(CONSOLE_PROMPT, "(press Ctrl+G to abort, type help(). for help)").
-else.
-define(CONSOLE_PROMPT, "\(abort with ^G\)").
-endif.
>>>>>>> 195c1f5d

confirm() ->

    %% Deploy a node to test against
    ?LOG_INFO("Deploy node to test command line"),
    [Node] = rt:deploy_nodes(1),
    ?assertEqual(ok, rt:wait_until_nodes_ready([Node])),

    %% Verify node-up behavior
    ping_up_test(Node),
    attach_direct_up_test(Node),
    status_up_test(Node),
    console_up_test(Node),
    start_up_test(Node),
    getpid_up_test(Node),

    %% Stop the node, Verify node-down behavior
    stop_test(Node),
    ping_down_test(Node),
    attach_down_test(Node),
    status_down_test(Node),
    console_test(Node),
    start_test(Node),
    getpid_down_test(Node),

    pass.

console_up_test(Node) ->
    ?LOG_INFO("Node is already up, `riak console` should fail"),
    {ok, ConsoleFail} = rt:riak(Node, ["console"]),
    ?assert(rt:str(ConsoleFail, "Node is already running!")).

console_test(Node) ->
<<<<<<< HEAD
    %% Make sure the cluster will start up with /sbin/riak console, then quit
    ?LOG_INFO("Testing riak console on ~s", [Node]),

    %% Console prompt changes with OTP version, but rather than check what's
    %% running with rt:otp_release/1 we'll just use a RegEx that'll be easier
    %% to maintain over time.
    Prompt = {re, "abort with \\^G|press Ctrl+G to abort"},
    %% Start and stop node, to test console working
    Ops = [
        {expect, Prompt, 20000},    % give it some time to start
        {send, "riak_core_ring_manager:get_my_ring().\n"},
        {expect, "dict,", 10000},
        {send, "q().\n"},
        {expect, "ok"}
    ],
    ?assertMatch({ok, 0}, rt:interact(Node, "console", Ops)),
    rt:wait_until_unpingable(Node).
=======
    %% Make sure the cluster will start up with /usr/sbin/riak console, then quit
    lager:info("Testing riak console on ~s", [Node]),

    %% Stop node, to test console working
    rt:console(Node, [{expect, ?CONSOLE_PROMPT},
                      {send, "riak_core_ring_manager:get_my_ring()."},
                      {expect, "dict,"},
                      {send, "q()."},
                      {expect, "ok"}]),
    rt:wait_until_unpingable(Node),
    ok.
>>>>>>> 195c1f5d

start_up_test(Node) ->
    %% Try starting again and check you get the node is already running message
    ?LOG_INFO("Testing riak start now will return 'already running'"),
    {ok, StartOut} = rt:riak(Node, ["start"]),
    ?assert(rt:str(StartOut, "Node is already running!")).

start_test(Node) ->
    %% Test starting with /bin/riak start
    ?LOG_INFO("Testing riak start works on ~s", [Node]),
    {ok, Output} = rt:riak(Node, ["start"]),
    StartPass = string:trim(Output),
    ?LOG_INFO("StartPass: ~0p", [StartPass]),
    %% Depending on relx version, a variety of output may be printed.
    ?assert(
        StartPass =:= ""
        orelse rt:str(StartPass, "WARNING")
        orelse rt:str(StartPass, " deprecated") ),
    rt:stop_and_wait(Node).

stop_test(Node) ->
    ?LOG_INFO("Testing riak stop works on ~s", [Node]),
    ?assert(rt:is_pingable(Node)),
    {ok, Output} = rt:riak(Node, ["stop"]),
    StopOut = string:trim(Output),  % trailing newline
    ?assertMatch("ok", StopOut),
    ?assertNot(rt:is_pingable(Node)).

ping_up_test(Node) ->
    ?LOG_INFO("Testing riak ping on ~s", [Node]),
    %% ping / pong
    %% rt:start_and_wait(Node),
    ?LOG_INFO("Node up, should ping"),
    {ok, PongOut} = rt:riak(Node, ["ping"]),
    ?assert(rt:str(PongOut, "pong")).

ping_down_test(Node) ->
    %% ping / pang
    ?LOG_INFO("Node down, should pang"),
    {ok, PangOut} = rt:riak(Node, ["ping"]),
    ?assert(rt:str(PangOut, "Node is not running!")).

attach_down_test(Node) ->
    ?LOG_INFO("Testing riak 3+ 'attach' while down"),
    {ok, AttachOut} = rt:riak(Node, ["attach"]),
    ?assert(rt:str(AttachOut, "Node is not running!")).

attach_direct_up_test(Node) ->
    ?LOG_INFO("Testing riak 3+ 'attach'"),
    Ops = [
        {expect, "(^D to exit)"},
        {send, "riak_core_ring_manager:get_my_ring().\n"},
        {expect, "dict,", 10000},
        {send, [4]}     %% 4 = Ctrl + D
    ],
    ?assertMatch({ok, 0}, rt:interact(Node, "attach", Ops)).

status_up_test(Node) ->
    ?LOG_INFO("Test riak admin status on ~s", [Node]),
    {ok, {ExitCode, StatusOut}} = rt:admin(Node, ["status"], [return_exit_code]),
    ?LOG_DEBUG("Result of status: ~s", [StatusOut]),
    ?assertEqual(0, ExitCode),
    ?assert(rt:str(StatusOut, "1-minute stats")),
    ?assert(rt:str(StatusOut, "kernel_version")).

status_down_test(Node) ->
    ?LOG_INFO("Test riak admin status on ~s while down", [Node]),
    {ok, {ExitCode, StatusOut}} = rt:admin(Node, ["status"], [return_exit_code]),
    ?assertNotEqual(0, ExitCode),
    ?assert(rt:str(StatusOut, "Node is not running!")).

getpid_up_test(Node) ->
    ?LOG_INFO("Test riak get pid on ~s", [Node]),
    {ok, Output} = rt:riak(Node, ["pid"]),
    PidOut = string:trim(Output),   % trailing newline
    ?assertMatch([_|_], PidOut),
    ?assertEqual(PidOut, rpc:call(Node, os, getpid, [])).

getpid_down_test(Node) ->
<<<<<<< HEAD
    ?LOG_INFO("Test riak getpid fails on ~s", [Node]),
    {ok, Output} = rt:riak(Node, ["pid"]),
    PidOut = string:trim(Output),   % trailing newline
    %% Depending on relx version, a variety of output may be printed.
    ?assert(
        PidOut =:= ""
        orelse rt:str(PidOut, " not responding to ping")
        orelse rt:str(PidOut, " not running") ).
=======
    lager:info("Test riak getpid fails on ~s", [Node]),
    {ok, PidOut} = rt:riak(Node, ["pid"]),
    ?assert(rt:str(PidOut, "not responding to pings")),
    ok.
>>>>>>> 195c1f5d
<|MERGE_RESOLUTION|>--- conflicted
+++ resolved
@@ -23,16 +23,8 @@
 
 -export([confirm/0]).
 
-<<<<<<< HEAD
 -include_lib("kernel/include/logger.hrl").
 -include_lib("stdlib/include/assert.hrl").
-=======
--if(?OTP_RELEASE >= 26).
--define(CONSOLE_PROMPT, "(press Ctrl+G to abort, type help(). for help)").
--else.
--define(CONSOLE_PROMPT, "\(abort with ^G\)").
--endif.
->>>>>>> 195c1f5d
 
 confirm() ->
 
@@ -66,7 +58,6 @@
     ?assert(rt:str(ConsoleFail, "Node is already running!")).
 
 console_test(Node) ->
-<<<<<<< HEAD
     %% Make sure the cluster will start up with /sbin/riak console, then quit
     ?LOG_INFO("Testing riak console on ~s", [Node]),
 
@@ -84,19 +75,6 @@
     ],
     ?assertMatch({ok, 0}, rt:interact(Node, "console", Ops)),
     rt:wait_until_unpingable(Node).
-=======
-    %% Make sure the cluster will start up with /usr/sbin/riak console, then quit
-    lager:info("Testing riak console on ~s", [Node]),
-
-    %% Stop node, to test console working
-    rt:console(Node, [{expect, ?CONSOLE_PROMPT},
-                      {send, "riak_core_ring_manager:get_my_ring()."},
-                      {expect, "dict,"},
-                      {send, "q()."},
-                      {expect, "ok"}]),
-    rt:wait_until_unpingable(Node),
-    ok.
->>>>>>> 195c1f5d
 
 start_up_test(Node) ->
     %% Try starting again and check you get the node is already running message
@@ -176,7 +154,6 @@
     ?assertEqual(PidOut, rpc:call(Node, os, getpid, [])).
 
 getpid_down_test(Node) ->
-<<<<<<< HEAD
     ?LOG_INFO("Test riak getpid fails on ~s", [Node]),
     {ok, Output} = rt:riak(Node, ["pid"]),
     PidOut = string:trim(Output),   % trailing newline
@@ -184,10 +161,4 @@
     ?assert(
         PidOut =:= ""
         orelse rt:str(PidOut, " not responding to ping")
-        orelse rt:str(PidOut, " not running") ).
-=======
-    lager:info("Test riak getpid fails on ~s", [Node]),
-    {ok, PidOut} = rt:riak(Node, ["pid"]),
-    ?assert(rt:str(PidOut, "not responding to pings")),
-    ok.
->>>>>>> 195c1f5d
+        orelse rt:str(PidOut, " not running") ).