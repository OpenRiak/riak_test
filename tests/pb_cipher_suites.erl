-module(pb_cipher_suites).

-behavior(riak_test).
-export([confirm/0]).

-include_lib("eunit/include/eunit.hrl").
-include_lib("riakc/include/riakc.hrl").

-define(assertDenied(Op), ?assertMatch({error, <<"Permission",_/binary>>}, Op)).

confirm() ->
    application:start(crypto),
    application:start(asn1),
    application:start(public_key),
    application:start(ssl),
    application:start(inets),

    CertDir = rt_config:get(rt_scratch_dir) ++ "/pb_cipher_suites_certs",

    %% make a bunch of crypto keys
    lager:info("running make_certs with version ~p", [make_certs:version()]),

    make_certs:rootCA(CertDir, "rootCA"),
    make_certs:intermediateCA(CertDir, "intCA", "rootCA"),
    make_certs:intermediateCA(CertDir, "revokedCA", "rootCA"),
    make_certs:endusers(CertDir, "intCA", ["site1.basho.com", "site2.basho.com"]),
    make_certs:endusers(CertDir, "rootCA", ["site3.basho.com", "site4.basho.com", "site5.basho.com"]),
    make_certs:enduser(CertDir, "revokedCA", "site6.basho.com"),
    make_certs:revoke(CertDir, "rootCA", "site5.basho.com"),
    make_certs:revoke(CertDir, "rootCA", "revokedCA"),

    %% start a HTTP server to serve the CRLs
    %%
    %% NB: we use the 'stand_alone' option to link the server to the
    %% test process, so it exits when the test process exits.
    {ok, _HTTPPid} = inets:start(httpd, [{port, 8000}, {server_name, "localhost"},
                        {server_root, "/tmp"},
                        {document_root, CertDir},
                        {modules, [mod_get]}], stand_alone),

    lager:info("Deploy some nodes"),
    Conf = [{riak_core, [
                {ssl, [
                    {certfile, filename:join([CertDir,"site3.basho.com/cert.pem"])},
                    {keyfile, filename:join([CertDir, "site3.basho.com/key.pem"])},
                    {cacertfile, filename:join([CertDir, "site3.basho.com/cacerts.pem"])}
                    ]}
                ]},
            {riak_search, [
                           {enabled, true}
                          ]}
           ],

    Nodes = rt:build_cluster(4, Conf),
    Node = hd(Nodes),
    %% enable security on the cluster
    ok = rpc:call(Node, riak_core_console, security_enable, [[]]),


    [_, {pb, {"127.0.0.1", Port}}] = rt:connection_info(Node),

    lager:info("Creating user"),
    %% grant the user credentials
    ok = rpc:call(Node, riak_core_console, add_user, [["user", "password=password"]]),

    lager:info("Setting password mode on user"),
    %% require password on localhost
    ok = rpc:call(Node, riak_core_console, add_source, [["user", "127.0.0.1/32",
                                                    "password"]]),

    CipherList =
        "ECDHE-RSA-AES256-SHA384:ECDH-ECDSA-AES128-SHA:ECDH-ECDSA-AES256-SHA384",


    %% set a simple default cipher list, one good one a and one shitty one
    rpc:call(Node, riak_core_security, set_ciphers, [CipherList]),
    rpc:call(Node, application, set_env, [riak_api, honor_cipher_order, true]),

    GoodCiphers = element(1, riak_core_ssl_util:parse_ciphers(CipherList)),
    lager:info("Good ciphers: ~p", [GoodCiphers]),
    [AES256, AES128, _ECDSA] = 
        ParsedCiphers = 
            lists:map(fun(PC) -> cipher_format(PC) end, GoodCiphers),
    
    lager:info("Parsed Ciphers ~w", [ParsedCiphers]),

    lager:info("Check that the server's preference for ECDHE-RSA-AES256-SHA384"
               " is honored"),
    AES256T = convert_suite_to_tuple(AES256),
    {ok, {'tlsv1.2', AES256R}} =
        pb_connection_info(Port,
                            [{credentials, "user", "password"},
                            {cacertfile,
                                filename:join([CertDir, "rootCA/cert.pem"])},
                            {ssl_opts,
                                [{ciphers, ParsedCiphers}]}
                            ]),
    lager:info("With cipher order - ~w", [AES256R]),
    ?assertEqual(AES256T, {element(1, AES256R),
                            element(2, AES256R),
                            element(3, AES256R)}),
    lager:info("Ignoring reversal of cipher order!!"),
    {ok, {'tlsv1.2', AES256R}} =
        pb_connection_info(Port,
                            [{credentials, "user", "password"},
                            {cacertfile,
                                filename:join([CertDir, "rootCA/cert.pem"])},
                            {ssl_opts,
                                [{ciphers,
                                    lists:reverse(ParsedCiphers)}]}
                            ]),
    
    lager:info("Do we assume that cipher order is not honoured?"),
    
    SingleCipherProps =
        [{credentials, "user", "password"},
            {cacertfile, filename:join([CertDir, "rootCA/cert.pem"])},
            {ssl_opts, [{ciphers, [AES128]}]}],
    lager:info("Setting weak cipher now throws insufficient security"),
    insufficient_check(Port, SingleCipherProps),

    lager:info("check that connections trying to use tls 1.1 fail"),
    {error,{tcp,{tls_alert,ProtocolVersionError}}} =
        pb_connection_info(Port,
                            [{credentials, "user", "password"},
                                {cacertfile,
                                    filename:join([CertDir,
                                                    "rootCA/cert.pem"])},
                                {ssl_opts, [{versions, ['tlsv1.1']}]}
                            ]),

    lager:info("check that connections trying to use tls 1.0 fail"),
    {error,{tcp,{tls_alert,ProtocolVersionError}}} =
        pb_connection_info(Port,
                            [{credentials, "user", "password"},
                                {cacertfile,
                                    filename:join([CertDir,
                                                    "rootCA/cert.pem"])},
                                {ssl_opts, [{versions, ['tlsv1']}]}
                            ]),
    lager:info("check that connections trying to use ssl 3.0 fail"),
    OTP24SSL3Error =
        {error,{tcp,{options,{sslv3,{versions,[sslv3]}}}}},
    OTP22SSL3Error =
        {error,{tcp,{tls_alert,ProtocolVersionError}}},
    SSL3Error =
        pb_connection_info(Port,
                            [{credentials, "user", "password"},
                                {cacertfile,
                                    filename:join([CertDir,
                                                    "rootCA/cert.pem"])},
                                    {ssl_opts, [{versions, ['sslv3']}]}
                                    ]),
    ?assert(lists:member(SSL3Error, [OTP22SSL3Error, OTP24SSL3Error])),

    lager:info("Enable ssl 3.0, tls 1.0 and tls 1.1 and disable tls 1.2"),
    rpc:call(Node, application, set_env, [riak_api, tls_protocols,
                                            [sslv3, tlsv1, 'tlsv1.1']]),

    lager:info("check that connections trying to use tls 1.2 fail"),
    ?assertMatch({error,{tcp,{options,{'tls1.2',{versions,['tls1.2']}}}}},
                    pb_connection_info(Port,
                                    [{credentials, "user",
                                        "password"}, {cacertfile,
                                                    filename:join([CertDir,
                                                                    "rootCA/cert.pem"])},
                                        {ssl_opts, [{versions, ['tls1.2']}]}
                                    ])),

    lager:info("Re-enabling old protocols will work in OTP 22"),
    check_with_reenabled_protools(Port, CertDir),

    lager:info("Reset tls protocols back to the default"),
    rpc:call(Node, application, set_env, [riak_api, tls_protocols,
                                          ['tlsv1.2']]),

    lager:info("checking CRLs are checked for client certificates by"
              " default"),

    ok = rpc:call(Node, riak_core_console, add_user, [["site5.basho.com"]]),

    %% require certificate auth on localhost
    ok = rpc:call(Node, riak_core_console, add_source, [["site5.basho.com",
                                                         "127.0.0.1/32",
                                                         "certificate"]]),

    lager:info("Checking revoked certificates are denied"),
    ?assertMatch({error, {tcp, _Reason}}, riakc_pb_socket:start("127.0.0.1", Port,
                                      [{credentials, "site5.basho.com",
                                        "password"},
                                       {cacertfile, filename:join([CertDir, "rootCA/cert.pem"])},
                                       {certfile, filename:join([CertDir, "site5.basho.com/cert.pem"])},
                                       {keyfile, filename:join([CertDir, "site5.basho.com/key.pem"])}
                                      ])),

    lager:info("Disable CRL checking"),
    rpc:call(Node, application, set_env, [riak_api, check_crl,
                                          false]),

    lager:info("Checking revoked certificates are allowed"),
    {ok, PB} = riakc_pb_socket:start("127.0.0.1", Port,
                                     [{credentials, "site5.basho.com",
                                       ""},
                                      {cacertfile, filename:join([CertDir, "rootCA/cert.pem"])},
                                      {certfile, filename:join([CertDir, "site5.basho.com/cert.pem"])},
                                      {keyfile, filename:join([CertDir, "site5.basho.com/key.pem"])}
                                     ]),
    ?assertEqual(pong, riakc_pb_socket:ping(PB)),
    riakc_pb_socket:stop(PB),

    ok = check_reasons(ProtocolVersionError),

    pass.

pb_get_socket(PB) ->
    %% XXX this peeks into the pb_socket internal state and plucks out the
    %% socket. If the internal representation ever changes, this will break.
    element(6, sys:get_state(PB)).

pb_connection_info(Port, Config) ->
    case riakc_pb_socket:start("127.0.0.1", Port, Config) of
        {ok, PB} ->
            ?assertEqual(pong, riakc_pb_socket:ping(PB)),
            {ok, ConnInfo} = ssl:connection_information(pb_get_socket(PB)),
            {protocol, P} = lists:keyfind(protocol, 1, ConnInfo),
            {selected_cipher_suite, CS} =
                lists:keyfind(selected_cipher_suite, 1, ConnInfo),
            riakc_pb_socket:stop(PB),
            {ok, {P, convert_suite_to_tuple(CS)}};
        Error ->
            Error
    end.


convert_suite_to_tuple(CS) when is_tuple(CS) ->
    CS;
convert_suite_to_tuple(CS) when is_map(CS) ->
    {maps:get(key_exchange, CS), 
        maps:get(cipher, CS),
        maps:get(mac, CS)}.


cipher_format(Cipher) ->
    Cipher.

insufficient_check(Port, SingleCipherProps) ->
    {error,
        {tcp,
            {tls_alert,
                {insufficient_security, _ErrorMsg}}}} =
        pb_connection_info(Port, SingleCipherProps).

<<<<<<< HEAD
check_reasons(
    {protocol_version,
        "TLS client: In state hello received SERVER ALERT: Fatal - Protocol Version\n "}) ->
    ok;
check_reasons(
    {protocol_version,
        "TLS client: In state hello received SERVER ALERT: Fatal - Protocol Version\n"}) ->
=======
check_reasons({protocol_version,
                "TLS client: In state hello received SERVER ALERT:"
                " Fatal - Protocol Version\n"}) ->
>>>>>>> f7e0dc16
    ok;
check_reasons(ProtocolVersionError) ->
    lager:info("Unexpected error ~s", [ProtocolVersionError]),
    error.


-ifdef(post_22).

check_with_reenabled_protools(_Port, _CertDir) -> ok.

-else.

check_with_reenabled_protools(Port, CertDir) ->
    lager:info("Check tls 1.1 succeeds - OK as long as cipher good?"),
    lager:info("Note that only 3-tuple returned for 1.1 - and sha not sha384"),
    ?assertMatch({ok,{'tlsv1.1',{ecdhe_rsa,aes_256_cbc,sha}}},
        pb_connection_info(Port,
                            [{credentials, "user", "password"},
                                {cacertfile,
                                    filename:join([CertDir,
                                                    "rootCA/cert.pem"])},
                            {ssl_opts, [{versions, ['tlsv1.1']}]}
                        ])),

    lager:info("check tls 1.0 succeeds - OK as long as cipher is good?"),
    ?assertMatch({ok,{'tlsv1',{ecdhe_rsa,aes_256_cbc,sha}}},
        pb_connection_info(Port,
                            [{credentials, "user", "password"},
                                    {cacertfile,
                                        filename:join([CertDir,
                                                        "rootCA/cert.pem"])},
                                {ssl_opts, [{versions, ['tlsv1']}]}
                            ])).

<<<<<<< HEAD
=======
-else.


    -ifdef(deprecated_21).

        check_with_reenabled_protools(Port, CertDir) ->
            lager:info("Cannot re-enable old protocols before OTP 22"),
            ?assertMatch({error, {tcp, {tls_alert, {insufficient_security, _}}}},
                pb_connection_info(Port,
                                    [{credentials, "user", "password"},
                                        {cacertfile,
                                            filename:join([CertDir,
                                                            "rootCA/cert.pem"])},
                                    {ssl_opts, [{versions, ['tlsv1.1']}]}
                                ])),

            ?assertMatch({error, {tcp, {tls_alert, {insufficient_security, _}}}},
                pb_connection_info(Port,
                                    [{credentials, "user", "password"},
                                            {cacertfile,
                                                filename:join([CertDir,
                                                                "rootCA/cert.pem"])},
                                        {ssl_opts, [{versions, ['tlsv1']}]}
                                    ])).

        check_reasons({protocol_version,
                        "received CLIENT ALERT: Fatal - Protocol Version"}) ->
            ok;
        check_reasons(ProtocolVersionError) ->
            lager:info("Unexpected error ~p", [ProtocolVersionError]),
            error.

        insufficient_check(Port, SingleCipherProps) ->
            {error,
                {tcp,
                    {tls_alert,
                        {insufficient_security, _ErrorMsg}}}} =
                pb_connection_info(Port, SingleCipherProps).
        
        cipher_format(Cipher) ->
            ssl_cipher_format:suite_definition(Cipher).


    -else.

        check_reasons("protocol version") ->
            ok;
        check_reasons(ProtocolVersionError) ->
            lager:info("Unexpected error ~p", [ProtocolVersionError]),
            error.

        check_with_reenabled_protools(Port, CertDir) ->
            lager:info("Cannot re-enable old protocols before OTP 22"),
            ?assertMatch({error, {tcp, {tls_alert,"insufficient security"}}},
                pb_connection_info(Port,
                                    [{credentials, "user", "password"},
                                        {cacertfile,
                                            filename:join([CertDir,
                                                        "rootCA/cert.pem"])},
                                    {ssl_opts, [{versions, ['tlsv1.1']}]}
                                ])),

            ?assertMatch({error, {tcp, {tls_alert,"insufficient security"}}},
                pb_connection_info(Port,
                                    [{credentials, "user", "password"},
                                        {cacertfile,
                                            filename:join([CertDir,
                                                        "rootCA/cert.pem"])},
                                        {ssl_opts, [{versions, ['tlsv1']}]}
                                    ])).


        insufficient_check(Port, SingleCipherProps) ->
            {error, {tcp, {tls_alert,"insufficient security"}}} =
                pb_connection_info(Port, SingleCipherProps).
        
        cipher_format(Cipher) ->
            ssl_cipher:suite_definition(Cipher).

    -endif.
>>>>>>> f7e0dc16
-endif.<|MERGE_RESOLUTION|>--- conflicted
+++ resolved
@@ -250,19 +250,9 @@
                 {insufficient_security, _ErrorMsg}}}} =
         pb_connection_info(Port, SingleCipherProps).
 
-<<<<<<< HEAD
-check_reasons(
-    {protocol_version,
-        "TLS client: In state hello received SERVER ALERT: Fatal - Protocol Version\n "}) ->
-    ok;
-check_reasons(
-    {protocol_version,
-        "TLS client: In state hello received SERVER ALERT: Fatal - Protocol Version\n"}) ->
-=======
 check_reasons({protocol_version,
                 "TLS client: In state hello received SERVER ALERT:"
                 " Fatal - Protocol Version\n"}) ->
->>>>>>> f7e0dc16
     ok;
 check_reasons(ProtocolVersionError) ->
     lager:info("Unexpected error ~s", [ProtocolVersionError]),
@@ -297,87 +287,4 @@
                                 {ssl_opts, [{versions, ['tlsv1']}]}
                             ])).
 
-<<<<<<< HEAD
-=======
--else.
-
-
-    -ifdef(deprecated_21).
-
-        check_with_reenabled_protools(Port, CertDir) ->
-            lager:info("Cannot re-enable old protocols before OTP 22"),
-            ?assertMatch({error, {tcp, {tls_alert, {insufficient_security, _}}}},
-                pb_connection_info(Port,
-                                    [{credentials, "user", "password"},
-                                        {cacertfile,
-                                            filename:join([CertDir,
-                                                            "rootCA/cert.pem"])},
-                                    {ssl_opts, [{versions, ['tlsv1.1']}]}
-                                ])),
-
-            ?assertMatch({error, {tcp, {tls_alert, {insufficient_security, _}}}},
-                pb_connection_info(Port,
-                                    [{credentials, "user", "password"},
-                                            {cacertfile,
-                                                filename:join([CertDir,
-                                                                "rootCA/cert.pem"])},
-                                        {ssl_opts, [{versions, ['tlsv1']}]}
-                                    ])).
-
-        check_reasons({protocol_version,
-                        "received CLIENT ALERT: Fatal - Protocol Version"}) ->
-            ok;
-        check_reasons(ProtocolVersionError) ->
-            lager:info("Unexpected error ~p", [ProtocolVersionError]),
-            error.
-
-        insufficient_check(Port, SingleCipherProps) ->
-            {error,
-                {tcp,
-                    {tls_alert,
-                        {insufficient_security, _ErrorMsg}}}} =
-                pb_connection_info(Port, SingleCipherProps).
-        
-        cipher_format(Cipher) ->
-            ssl_cipher_format:suite_definition(Cipher).
-
-
-    -else.
-
-        check_reasons("protocol version") ->
-            ok;
-        check_reasons(ProtocolVersionError) ->
-            lager:info("Unexpected error ~p", [ProtocolVersionError]),
-            error.
-
-        check_with_reenabled_protools(Port, CertDir) ->
-            lager:info("Cannot re-enable old protocols before OTP 22"),
-            ?assertMatch({error, {tcp, {tls_alert,"insufficient security"}}},
-                pb_connection_info(Port,
-                                    [{credentials, "user", "password"},
-                                        {cacertfile,
-                                            filename:join([CertDir,
-                                                        "rootCA/cert.pem"])},
-                                    {ssl_opts, [{versions, ['tlsv1.1']}]}
-                                ])),
-
-            ?assertMatch({error, {tcp, {tls_alert,"insufficient security"}}},
-                pb_connection_info(Port,
-                                    [{credentials, "user", "password"},
-                                        {cacertfile,
-                                            filename:join([CertDir,
-                                                        "rootCA/cert.pem"])},
-                                        {ssl_opts, [{versions, ['tlsv1']}]}
-                                    ])).
-
-
-        insufficient_check(Port, SingleCipherProps) ->
-            {error, {tcp, {tls_alert,"insufficient security"}}} =
-                pb_connection_info(Port, SingleCipherProps).
-        
-        cipher_format(Cipher) ->
-            ssl_cipher:suite_definition(Cipher).
-
-    -endif.
->>>>>>> f7e0dc16
 -endif.