%% -------------------------------------------------------------------
%%
%%
%% This file is provided to you under the Apache License,
%% Version 2.0 (the "License"); you may not use this file
%% except in compliance with the License.  You may obtain
%% a copy of the License at
%%
%%   http://www.apache.org/licenses/LICENSE-2.0
%%
%% Unless required by applicable law or agreed to in writing,
%% software distributed under the License is distributed on an
%% "AS IS" BASIS, WITHOUT WARRANTIES OR CONDITIONS OF ANY
%% KIND, either express or implied.  See the License for the
%% specific language governing permissions and limitations
%% under the License.
%%
%% -------------------------------------------------------------------
%%% @doc
%%% riak_test for soft-limit vnode polling and put fsm routing
%%% see riak/1661 for details.
%%% @end


-module(verify_vnode_polling).
-behavior(riak_test).
-compile([export_all, nowarn_export_all]).
-export([confirm/0]).

-include_lib("eunit/include/eunit.hrl").

-define(BUCKET, <<"bucket">>).
-define(KEY, <<"key">>).
-define(VALUE, <<"value">>).

-define(RING_SIZE, 8).

-define(CONF(MBoxCheck),
        [{riak_kv, 
                [{anti_entropy, {off, []}},
                    {mbox_check_enabled, MBoxCheck}]},
            {riak_core,
                [{default_bucket_props,
                    [{allow_mult, true},
                        {dvv_enabled, true},
                        {ring_creation_size, ?RING_SIZE},
                        {vnode_management_timer, 1000},
                        {handoff_concurrency, 100},
                        {vnode_inactivity_timeout, 1000}]}]}]).

confirm() ->
<<<<<<< HEAD
=======

>>>>>>> 8b43697d
    Nodes = rt:build_cluster(5, ?CONF(true)),
    Node1 = hd(Nodes),

    Preflist = rt:get_preflist(Node1, ?BUCKET, ?KEY),

    lager:info("Preflist ~p~n", [Preflist]),

    %% NOTE: The order of these tests IS IMPORTANT, as there is no
    %% facility currently to unload/disable intercepts once loaded.
    test_disabled_mbox_check(Nodes, Preflist),
    test_no_local_pl_forward(Nodes, Preflist, true),
    test_local_coord(Preflist),
    test_forward_on_local_softlimit(Preflist),
    test_local_coord_all_loaded(Preflist),
    test_forward_least_loaded(Nodes, Preflist),
    test_mbox_poll_timeout(Nodes, Preflist),
<<<<<<< HEAD

=======
    
>>>>>>> 8b43697d
    lists:foreach(fun(N) -> rt:set_advanced_conf(N, ?CONF(false)) end, Nodes),
    rt:wait_until_ring_converged(Nodes),
    lists:foreach(fun(N) -> rt:wait_for_service(N, riak_kv) end, Nodes),
    test_no_local_pl_forward(Nodes, Preflist, false),
    pass.

%% @doc the case the client themselves disabled the mbox check
test_disabled_mbox_check(Nodes, Preflist) ->
    lager:info("test_disabled_mbox_check"),
    {FSMNode, Client} = non_pl_client(Nodes, Preflist),

    WriteRes = client_write(Client, ?BUCKET, ?KEY, ?VALUE, [{mbox_check, false}]),
    ?assertEqual(ok, WriteRes),

    Stats = get_all_nodes_stats(Nodes),
    %% should be a normal good old fashioned coord_redirect stat bump
    FSMNodeStats = proplists:get_value(FSMNode, Stats),
    CoordRedirCnt = proplists:get_value(coord_redirs_total, FSMNodeStats),
    ?assertEqual(1, CoordRedirCnt).

%% @doc the base case where a non-pl node receives the put, and
%% chooses the first unloaded vnode to respond as the coordinator to
%% forward to
test_no_local_pl_forward(Nodes, Preflist, IsEnabled) ->
    lager:info("test_no_local_pl_forward"),
    {FSMNode, Client} = non_pl_client(Nodes, Preflist),

    WriteRes = client_write(Client, ?BUCKET, ?KEY, ?VALUE),
    ?assertEqual(ok, WriteRes),

    Stats = get_all_nodes_stats(Nodes),
    FSMNodeStats = proplists:get_value(FSMNode, Stats),

    CoordRedirCnt = proplists:get_value(coord_redir_unloaded_total, FSMNodeStats),
    case IsEnabled of
        true ->
            ?assertEqual(1, CoordRedirCnt);
        false ->
            ?assertEqual(0, CoordRedirCnt)
    end.
<<<<<<< HEAD

=======
>>>>>>> 8b43697d

%% @doc check that when a node is on the preflist, and is unloaded, it
%% coords
test_local_coord(Preflist) ->
    lager:info("test_local_coord"),
    PLNodes = [PLNode || {{_Idx, PLNode}, _Type} <-  Preflist],
    {ok, Client} = riak:client_connect(hd(PLNodes)),

    WriteRes = client_write(Client, ?BUCKET, ?KEY, ?VALUE),
    ?assertEqual(ok, WriteRes),

    Stats = get_all_nodes_stats(PLNodes),
    %% should be a stat bump for local coord
    CoordNodeStats = proplists:get_value(hd(PLNodes), Stats),
    LocalCoordCnt = proplists:get_value(coord_local_unloaded_total, CoordNodeStats),
    ?assertEqual(1, LocalCoordCnt),
    [?assertEqual(0, proplists:get_value(coord_local_unloaded_total, NodeStats)) ||
        {Node, NodeStats} <- Stats, Node /= hd(PLNodes)].


%% @doc use an intercept to simulate a soft-limited local vnode, check
%% that the put is forwarded
test_forward_on_local_softlimit(Preflist) ->
    lager:info("test_forward_on_local_softlimit"),
    PLNodes = [PLNode || {{_Idx, PLNode}, _Type} <-  Preflist],
    HDNode = hd(PLNodes),
    {ok, Client} = riak:client_connect(HDNode),

    ok = rt_intercept:add(HDNode,
                          {riak_core_vnode_proxy,
                           [
                            {{soft_load_mailbox_check, 2}, soft_load_mbox}
                           ]}),

    lager:info("interecept added"),
    {{Idx, Node}, _} = hd(Preflist),
    kill_proxy(Idx, Node),

    WriteRes = client_write(Client, ?BUCKET, ?KEY, ?VALUE),
    ?assertEqual(ok, WriteRes),

    Stats = get_all_nodes_stats(PLNodes),
    %% %% with the local soft-limit, should be a bump in the stat
    %% `coord_redir_loaded_local'
    CoordNodeStats = proplists:get_value(hd(PLNodes), Stats),
    LocalLoadedForwardCnt = proplists:get_value(coord_redir_loaded_local_total, CoordNodeStats),
    SoftloadedCnt = proplists:get_value(soft_loaded_vnode_mbox_total, CoordNodeStats),
    ?assertEqual(1, LocalLoadedForwardCnt),
    ?assertEqual(1, SoftloadedCnt).

%% @doc tests that when all nodes are softloaded, the local
%% coordinates (and increments the correct stat). Now all nodes in the
%% PL have the intercept loaded.
test_local_coord_all_loaded(Preflist) ->
    lager:info("test_local_coord_all_loaded"),
    PLNodes = [PLNode || {{_Idx, PLNode}, _Type} <-  Preflist],
    HDNode = hd(PLNodes),
    {ok, Client} = riak:client_connect(HDNode),

    [ok, ok, ok] = [rt_intercept:add(Node,
                                     {riak_core_vnode_proxy,
                                      [
                                       {{soft_load_mailbox_check, 2}, soft_load_mbox}
                                      ]}) || Node <- PLNodes],

    lager:info("interecept added to whole preflist"),
    [kill_proxy(Idx, Node) || {{Idx, Node}, _Type} <- Preflist],

    WriteRes = client_write(Client, ?BUCKET, ?KEY, ?VALUE),
    ?assertEqual(ok, WriteRes),

    Stats = get_all_nodes_stats(PLNodes),
    %% with all mboxen loaded, there should be a bump in the stat
    %% `coord_local_soft_loaded'
    CoordNodeStats = proplists:get_value(hd(PLNodes), Stats),
    LocalSoftloadedCoord = proplists:get_value(coord_local_soft_loaded_total, CoordNodeStats),
    SoftloadedCnt = proplists:get_value(soft_loaded_vnode_mbox_total, CoordNodeStats),
    ?assertEqual(1, LocalSoftloadedCoord),
    %% NOE: 4 because we have to take account of previous test, we
    %% don't/can't reset stats between runs.
    ?assertEqual(4, SoftloadedCnt).

%% @doc the same case as above (all loaded) except we land in a
%% non-coordinating node (NOTE: all pl nodes have intercept added already!)
test_forward_least_loaded(Nodes, Preflist) ->
    lager:info("test_forward_least_loaded"),
    {FSMNode, Client} = non_pl_client(Nodes, Preflist),

    WriteRes = client_write(Client, ?BUCKET, ?KEY, ?VALUE),
    ?assertEqual(ok, WriteRes),

    Stats = get_all_nodes_stats(Nodes),
    FSMNodeStats = proplists:get_value(FSMNode, Stats),

    %% a random vnode is forwarded (so not really _least_ loaded)
    CoordRedirLeastLoaded = proplists:get_value(coord_redir_least_loaded_total, FSMNodeStats),
    ?assertEqual(1, CoordRedirLeastLoaded).

%% @doc the case the that no vnode mbox replies within the timeout,
%% and so a random node is forwarded to
test_mbox_poll_timeout(Nodes, Preflist) ->
    lager:info("test_mbox_poll_timeout"),
    {FSMNode, Client} = non_pl_client(Nodes, Preflist),
    PLNodes = [PLNode || {{_Idx, PLNode}, _Type} <-  Preflist],

    [ok, ok, ok] = [rt_intercept:add(Node,
                                     {riak_core_vnode_proxy,
                                      [
                                       {{soft_load_mailbox_check, 2}, timout_mbox_check}
                                      ]}) || Node <- PLNodes],

    lager:info("interecept re-added to whole preflist"),
    [kill_proxy(Idx, Node) || {{Idx, Node}, _Type} <- Preflist],

    WriteRes = client_write(Client, ?BUCKET, ?KEY, ?VALUE),
    ?assertEqual(ok, WriteRes),

    Stats = get_all_nodes_stats(Nodes),
    FSMNodeStats = proplists:get_value(FSMNode, Stats),

    lager:info("coord node stats ~p", [FSMNodeStats]),

    %% there was a timeout waiting for soft-load replies
    MboxTimeoutCnt = proplists:get_value(vnode_mbox_check_timeout_total, FSMNodeStats),
    %% a random vnode is forwarded (so not really _least_ loaded)
    CoordRedirLeastLoaded = proplists:get_value(coord_redir_least_loaded_total, FSMNodeStats),
    %% NOTE: includes previous test update to stats
    ?assertEqual(2, CoordRedirLeastLoaded),
    ?assertEqual(1, MboxTimeoutCnt).

client_write(Client, Bucket, Key, Value) ->
    client_write(Client, Bucket, Key, Value, []).

client_write(Client, Bucket, Key, Value, Opts) ->
    Obj = riak_object:new(Bucket, Key, Value),
    riak_client:put(Obj, Opts, Client).

get_all_nodes_stats(Nodes) ->
    [{Nd, rpc:call(Nd, riak_kv_stat, get_stats, [])} || Nd <- Nodes].

%% @private we have to force the proxy to reload/restart to get the
%% intercept code, so kill it, ugly, sorry, but at the same time,
%% WOW, what other language enables this?
kill_proxy(Idx, Node) ->
    {ProxyName, Node} = rpc:call(Node, riak_core_vnode_proxy, reg_name, [riak_kv_vnode, Idx, Node]),
    ProxyPid = rpc:call(Node, erlang, whereis, [ProxyName]),
    true = rpc:call(Node, erlang, exit, [ProxyPid, kill]).

non_pl_client(Nodes, Preflist) ->
    %% make a client with a node _NOT_ on the preflist
    PLNodes = sets:from_list([Node || {{_Idx, Node}, _Type} <- Preflist]),
    NonPLNodes = sets:to_list(sets:subtract(sets:from_list(Nodes), PLNodes)),

    FSMNode = hd(NonPLNodes),

    {ok, Client} = riak:client_connect(FSMNode),
    {FSMNode, Client}.<|MERGE_RESOLUTION|>--- conflicted
+++ resolved
@@ -49,10 +49,6 @@
                         {vnode_inactivity_timeout, 1000}]}]}]).
 
 confirm() ->
-<<<<<<< HEAD
-=======
-
->>>>>>> 8b43697d
     Nodes = rt:build_cluster(5, ?CONF(true)),
     Node1 = hd(Nodes),
 
@@ -69,11 +65,7 @@
     test_local_coord_all_loaded(Preflist),
     test_forward_least_loaded(Nodes, Preflist),
     test_mbox_poll_timeout(Nodes, Preflist),
-<<<<<<< HEAD
-
-=======
     
->>>>>>> 8b43697d
     lists:foreach(fun(N) -> rt:set_advanced_conf(N, ?CONF(false)) end, Nodes),
     rt:wait_until_ring_converged(Nodes),
     lists:foreach(fun(N) -> rt:wait_for_service(N, riak_kv) end, Nodes),
@@ -114,10 +106,6 @@
         false ->
             ?assertEqual(0, CoordRedirCnt)
     end.
-<<<<<<< HEAD
-
-=======
->>>>>>> 8b43697d
 
 %% @doc check that when a node is on the preflist, and is unloaded, it
 %% coords
