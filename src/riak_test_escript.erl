--- conflicted
+++ resolved
@@ -80,7 +80,6 @@
     application:start(ibrowse),
     %% Start Lager
     application:load(lager),
-    lager:start(),
 
     Config = proplists:get_value(config, ParsedArgs),
     ConfigFile = proplists:get_value(file, ParsedArgs),
@@ -111,14 +110,10 @@
             notice
     end,
 
-<<<<<<< HEAD
-    application:set_env(lager, handlers, [{lager_console_backend, ConsoleLagerLevel}]),
-=======
     application:set_env(lager, handlers, [{lager_console_backend, ConsoleLagerLevel},
-                                         {lager_file_backend, [{file, "log/test.log"},
-                                                               {level, ConsoleLagerLevel}]}]),
+                                          {lager_file_backend, [{file, "log/test.log"},
+                                                                {level, ConsoleLagerLevel}]}]),
     lager:start(),
->>>>>>> 9998807b
 
     %% Report
     Report = case proplists:get_value(report, ParsedArgs, undefined) of
