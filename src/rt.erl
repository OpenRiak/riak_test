%% @doc
%% Implements the base `riak_test' API, providing the ability to control
%% nodes in a Riak cluster as well as perform commonly reused operations.
%% Please extend this module with new functions that prove useful between
%% multiple independent tests.
-module(rt).
-compile(export_all).
-include_lib("eunit/include/eunit.hrl").

<<<<<<< HEAD
-export([get_ring/1,
         deploy_nodes/1,
=======
-export([deploy_nodes/1,
>>>>>>> 8b9a8743
         deploy_nodes/2,
         start/1,
         stop/1,
         join/2,
         leave/1,
         wait_until_pingable/1,
         wait_until_unpingable/1,
         wait_until_ready/1,
         wait_until_no_pending_changes/1,
         wait_until_nodes_ready/1,
         wait_until/2,
         remove/2,
         down/2,
         check_singleton_node/1,
         owners_according_to/1,
         members_according_to/1,
         status_of_according_to/2,
         claimant_according_to/1,
         wait_until_all_members/1,
         wait_until_all_members/2,
         wait_until_legacy_ringready/1,
         wait_until_ring_converged/1]).

%% Search API
-export([enable_search_hook/2]).

-export([setup_harness/2,
         cleanup_harness/0,
         load_config/1,
         set_config/2,
         config/1,
         config/2
        ]).

-define(HARNESS, (rt:config(rt_harness))).

%% @doc Get the raw ring for the given `Node'.
get_ring(Node) ->
    {ok, Ring} = rpc:call(Node, riak_core_ring_manager, get_raw_ring, []),
    Ring.

%% @doc Rewrite the given node's app.config file, overriding the varialbes
%%      in the existing app.config with those in Config.
update_app_config(Node, Config) ->
    stop(Node),
    ?assertEqual(ok, rt:wait_until_unpingable(Node)),
    ?HARNESS:update_app_config(Node, Config),
    start(Node).

%% @doc Deploy a set of freshly installed Riak nodes, returning a list of the
%%      nodes deployed.
-spec deploy_nodes(NumNodes :: integer()) -> [node()].
deploy_nodes(NumNodes) ->
    ?HARNESS:deploy_nodes(NumNodes).

<<<<<<< HEAD
%% @doc Deploy a set of freshly installed Riak nodes with the given
%%      `InitialConfig', returning a list of the nodes deployed.
-spec deploy_nodes(NumNodes :: integer(), any()) -> [node()].
deploy_nodes(NumNodes, InitialConfig) ->
    ?HARNESS:deploy_nodes(NumNodes, InitialConfig).
=======
deploy_nodes(NumNodes, Versions) ->
    ?HARNESS:deploy_nodes(NumNodes, Versions).
>>>>>>> 8b9a8743

%% @doc Start the specified Riak node
start(Node) ->
    ?HARNESS:start(Node).

async_start(Node) ->
    spawn(fun() -> start(Node) end).

%% @doc Stop the specified Riak node
stop(Node) ->
    ?HARNESS:stop(Node).

%% @doc Have `Node' send a join request to `PNode'
join(Node, PNode) ->
    R = try_join(Node, PNode),
    lager:debug("[join] ~p to (~p): ~p", [Node, PNode, R]),
%%    wait_until_ready(Node),
    ?assertEqual(ok, R),
    ok.

try_join(Node, PNode) ->
    case rpc:call(Node, riak_core, join, [PNode]) of
        {badrpc, _} ->
            rpc:call(Node, riak, join, [PNode]);
        Result ->
            Result
    end.

%% @doc Have the specified node leave the cluster
leave(Node) ->
    R = try_leave(Node),
    lager:debug("[leave] ~p: ~p", [Node, R]),
    ?assertEqual(ok, R),
    ok.

try_leave(Node) ->
    case rpc:call(Node, riak_core, leave, []) of
        {badrpc, _} ->
            rpc:call(Node, riak_kv_console, leave, [[]]),
            ok;
        Result ->
            Result
    end.

%% @doc Have `Node' remove `OtherNode' from the cluster
remove(Node, OtherNode) ->
    ?assertEqual(ok,
                 rpc:call(Node, riak_kv_console, remove, [[atom_to_list(OtherNode)]])).

%% @doc Have `Node' mark `OtherNode' as down
down(Node, OtherNode) ->
    rpc:call(Node, riak_kv_console, down, [[atom_to_list(OtherNode)]]).

%% @doc Ensure that the specified node is a singleton node/cluster -- a node
%%      that owns 100% of the ring.
check_singleton_node(Node) ->
    {ok, Ring} = rpc:call(Node, riak_core_ring_manager, get_raw_ring, []),
    Owners = lists:usort([Owner || {_Idx, Owner} <- riak_core_ring:all_owners(Ring)]),
    ?assertEqual([Node], Owners),
    ok.

%% @doc Wait until the specified node is considered ready by `riak_core'.
%%      As of Riak 1.0, a node is ready if it is in the `valid' or `leaving'
%%      states. A ready node is guaranteed to have current preflist/ownership
%%      information.
wait_until_ready(Node) ->
    ?assertEqual(ok, wait_until(Node, fun is_ready/1)),
    ok.

%% @doc Given a list of nodes, wait until all nodes believe there are no
%% on-going or pending ownership transfers.
-spec wait_until_no_pending_changes([node()]) -> ok | fail.
wait_until_no_pending_changes(Nodes) ->
    F = fun(Node) ->
                [rpc:call(NN, riak_core_vnode_manager, force_handoffs, [])
                 || NN <- Nodes],
                {ok, Ring} = rpc:call(Node, riak_core_ring_manager, get_raw_ring, []),
                riak_core_ring:pending_changes(Ring) =:= []
        end,
    [?assertEqual(ok, wait_until(Node, F)) || Node <- Nodes],
    ok.

%% @private
are_no_pending(Node) ->
    rpc:call(Node, riak_core_vnode_manager, force_handoffs, []),
    {ok, Ring} = rpc:call(Node, riak_core_ring_manager, get_raw_ring, []),
    riak_core_ring:pending_changes(Ring) =:= [].

%% @doc Return a list of nodes that own partitions according to the ring
%%      retrieved from the specified node.
owners_according_to(Node) ->
    {ok, Ring} = rpc:call(Node, riak_core_ring_manager, get_raw_ring, []),
    Owners = [Owner || {_Idx, Owner} <- riak_core_ring:all_owners(Ring)],
    lists:usort(Owners).

%% @doc Return a list of cluster members according to the ring retrieved from
%%      the specified node.
members_according_to(Node) ->
    {ok, Ring} = rpc:call(Node, riak_core_ring_manager, get_raw_ring, []),
    Members = riak_core_ring:all_members(Ring),
    Members.

%% @doc Return the cluster status of `Member' according to the ring
%%      retrieved from `Node'.
status_of_according_to(Member, Node) ->
    {ok, Ring} = rpc:call(Node, riak_core_ring_manager, get_raw_ring, []),
    Status = riak_core_ring:member_status(Ring, Member),
    Status.

%% @doc Return a list of nodes that own partitions according to the ring
%%      retrieved from the specified node.
claimant_according_to(Node) ->
    {ok, Ring} = rpc:call(Node, riak_core_ring_manager, get_raw_ring, []),
    Claimant = riak_core_ring:claimant(Ring),
    Claimant.

%% @doc Given a list of nodes, wait until all nodes are considered ready.
%%      See {@link wait_until_ready/1} for definition of ready.
wait_until_nodes_ready(Nodes) ->
    [?assertEqual(ok, wait_until(Node, fun is_ready/1)) || Node <- Nodes],
    ok.

%% @private
is_ready(Node) ->
    case rpc:call(Node, riak_core_ring_manager, get_raw_ring, []) of
        {ok, Ring} ->
            lists:member(Node, riak_core_ring:ready_members(Ring));
        _ ->
            false
    end.

%% @doc Wait until all nodes in the list `Nodes' believe each other to be
%%      members of the cluster.
wait_until_all_members(Nodes) ->
    wait_until_all_members(Nodes, Nodes).

%% @doc Wait until all nodes in the list `Nodes' believes all nodes in the
%%      list `Members' are members of the cluster.
wait_until_all_members(Nodes, Members) ->
    S1 = ordsets:from_list(Members),
    F = fun(Node) ->
                S2 = ordsets:from_list(members_according_to(Node)),
                ordsets:is_subset(S1, S2)
        end,
    [?assertEqual(ok, wait_until(Node, F)) || Node <- Nodes],
    ok.

%% @doc Given a list of nodes, wait until all nodes believe the ring has
%%      converged (ie. `riak_core_ring:is_ready' returns `true').
wait_until_ring_converged(Nodes) ->
    [?assertEqual(ok, wait_until(Node, fun is_ring_ready/1)) || Node <- Nodes],
    ok.

wait_until_legacy_ringready(Node) ->
    rt:wait_until(Node,
                  fun(_) ->
                          case rpc:call(Node, riak_kv_status, ringready, []) of
                              {ok, _Nodes} ->
                                  true;
                              _ ->
                                  false
                          end
                  end).

%% @private
is_ring_ready(Node) ->
    case rpc:call(Node, riak_core_ring_manager, get_raw_ring, []) of
        {ok, Ring} ->
            riak_core_ring:ring_ready(Ring);
        _ ->
            false
    end.

%% @doc Wait until the specified node is pingable
wait_until_pingable(Node) ->
    F = fun(N) ->
                net_adm:ping(N) =:= pong
        end,
    ?assertEqual(ok, wait_until(Node, F)),
    ok.

%% @doc Wait until the specified node is no longer pingable
wait_until_unpingable(Node) ->
    F = fun(N) ->
                net_adm:ping(N) =:= pang
        end,
    ?assertEqual(ok, wait_until(Node, F)),
    ok.

%% @doc Utility function used to construct test predicates. Retries the
%%      function `Fun' until it returns `true', or until the maximum
%%      number of retries is reached. The retry limit is based on the
%%      provided `rt_max_wait_time' and `rt_retry_delay' parameters in
%%      specified `riak_test' config file.
wait_until(Node, Fun) ->
    MaxTime = rt:config(rt_max_wait_time),
    Delay = rt:config(rt_retry_delay),
    Retry = MaxTime div Delay,
    wait_until(Node, Fun, Retry, Delay).

%% @deprecated Use {@link wait_until/2} instead.
wait_until(Node, Fun, Retry) ->
    wait_until(Node, Fun, Retry, 500).

%% @deprecated Use {@link wait_until/2} instead.
wait_until(Node, Fun, Retry, Delay) ->
    Pass = Fun(Node),
    case {Retry, Pass} of
        {_, true} ->
            ok;
        {0, _} ->
            fail;
        _ ->
            timer:sleep(Delay),
            wait_until(Node, Fun, Retry-1)
    end.

%%%===================================================================
%%% Search
%%%===================================================================

%% doc Enable the search KV hook for the given `Bucket'.  Any `Node'
%%     in the cluster may be used as the change is propagated via the
%%     Ring.
enable_search_hook(Node, Bucket) when is_binary(Bucket) ->
    ?assertEqual(ok, rpc:call(Node, riak_search_kv_hook, install, [Bucket])).

%%%===================================================================
%%% Private
%%%===================================================================

%% @private
setup_harness(Test, Args) ->
    ?HARNESS:setup_harness(Test, Args).

%% @private
cleanup_harness() ->
    ?HARNESS:cleanup_harness().

%% @private
load_config(File) ->
    case file:consult(File) of
        {ok, Terms} ->
            [set_config(Key, Value) || {Key, Value} <- Terms],
            ok;
        {error, Reason} ->
            erlang:error("Failed to parse config file", [File, Reason])
    end.

%% @private
set_config(Key, Value) ->
    ok = application:set_env(riak_test, Key, Value).

%% @private
config(Key) ->
    case application:get_env(riak_test, Key) of
        {ok, Value} ->
            Value;
        undefined ->
            erlang:error("Missing configuration key", [Key])
    end.

%% @private
config(Key, Default) ->
    case application:get_env(riak_test, Key) of
        {ok, Value} ->
            Value;
        _ ->
            Default
    end.

%% @doc Safely construct a `NumNode' size cluster and return a list of
%%      the deployed nodes.
build_cluster(NumNodes) ->
<<<<<<< HEAD
    build_cluster(NumNodes, default).

%% @doc Safely construct a `NumNode' size cluster using
%%      `InitialConfig'. Return a list of the deployed nodes.
build_cluster(NumNodes, InitialConfig) ->
    %% Deploy a set of new nodes
    Nodes = deploy_nodes(NumNodes, InitialConfig),
=======
    build_cluster(NumNodes, []).

build_cluster(NumNodes, Versions) ->
    %% Deploy a set of new nodes
    Nodes =
        case Versions of
            [] ->
                deploy_nodes(NumNodes);
            _ ->
                deploy_nodes(NumNodes, Versions)
        end,
>>>>>>> 8b9a8743

    %% Ensure each node owns 100% of it's own ring
    [?assertEqual([Node], owners_according_to(Node)) || Node <- Nodes],

    %% Join nodes
    [Node1|OtherNodes] = Nodes,
    [join(Node, Node1) || Node <- OtherNodes],

    ?assertEqual(ok, wait_until_nodes_ready(Nodes)),
    ?assertEqual(ok, wait_until_no_pending_changes(Nodes)),

    %% Ensure each node owns a portion of the ring
    [?assertEqual(Nodes, owners_according_to(Node)) || Node <- Nodes],
    lager:info("Cluster built: ~p", [Nodes]),
    Nodes.

connection_info(Nodes) ->
    [begin
         {ok, PB_IP} = rpc:call(Node, application, get_env, [riak_kv, pb_ip]),
         {ok, PB_Port} = rpc:call(Node, application, get_env, [riak_kv, pb_port]),
         {ok, [{HTTP_IP, HTTP_Port}]} =
             rpc:call(Node, application, get_env, [riak_core, http]),
         {Node, [{http, {HTTP_IP, HTTP_Port}}, {pb, {PB_IP, PB_Port}}]}
     end || Node <- Nodes].

http_url(Nodes) when is_list(Nodes) ->
    [begin
         {Host, Port} = orddict:fetch(http, Connections),
         lists:flatten(io_lib:format("http://~s:~b", [Host, Port]))
     end || {_Node, Connections} <- connection_info(Nodes)];
http_url(Node) ->
    hd(http_url([Node])).

systest_write(Node, Size) ->
    systest_write(Node, Size, 2).

systest_write(Node, Size, W) ->
    systest_write(Node, 1, Size, <<"systest">>, W).

systest_write(Node, Start, End, Bucket, W) ->
    {ok, C} = riak:client_connect(Node),
    F = fun(N, Acc) ->
                Obj = riak_object:new(Bucket, <<N:32/integer>>, <<N:32/integer>>),
                case C:put(Obj, W) of
                    ok ->
                        Acc;
                    Other ->
                        [{N, Other} | Acc]
                end
        end,
    lists:foldl(F, [], lists:seq(Start, End)).

systest_read(Node, Size) ->
    systest_read(Node, Size, 2).

systest_read(Node, Size, R) ->
    systest_read(Node, 1, Size, <<"systest">>, R).

systest_read(Node, Start, End, Bucket, R) ->
    {ok, C} = riak:client_connect(Node),
    F = fun(N, Acc) ->
                case C:get(Bucket, <<N:32/integer>>, R) of
                    {ok, Obj} ->
                        case riak_object:get_value(Obj) of
                            <<N:32/integer>> ->
                                Acc;
                            WrongVal ->
                                [{N, {wrong_val, WrongVal}} | Acc]
                        end;
                    Other ->
                        [{N, Other} | Acc]
                end
        end,
    lists:foldl(F, [], lists:seq(Start, End)).<|MERGE_RESOLUTION|>--- conflicted
+++ resolved
@@ -7,17 +7,15 @@
 -compile(export_all).
 -include_lib("eunit/include/eunit.hrl").
 
-<<<<<<< HEAD
--export([get_ring/1,
-         deploy_nodes/1,
-=======
 -export([deploy_nodes/1,
->>>>>>> 8b9a8743
          deploy_nodes/2,
+         build_cluster/1,
+         build_cluster/2,
          start/1,
          stop/1,
          join/2,
          leave/1,
+         get_ring/1,
          wait_until_pingable/1,
          wait_until_unpingable/1,
          wait_until_ready/1,
@@ -64,20 +62,23 @@
 
 %% @doc Deploy a set of freshly installed Riak nodes, returning a list of the
 %%      nodes deployed.
--spec deploy_nodes(NumNodes :: integer()) -> [node()].
+%% @todo Re-add -spec after adding multi-version support
+deploy_nodes(Versions) when is_list(Versions) ->
+    NodeConfig = lists:map(fun({Vsn,Config}) ->
+                                   {Vsn, Config};
+                              (Vsn) ->
+                                   {Vsn, default}
+                           end, Versions),
+    ?HARNESS:deploy_nodes(NodeConfig);
 deploy_nodes(NumNodes) ->
-    ?HARNESS:deploy_nodes(NumNodes).
-
-<<<<<<< HEAD
+    deploy_nodes(NumNodes, default).
+
 %% @doc Deploy a set of freshly installed Riak nodes with the given
 %%      `InitialConfig', returning a list of the nodes deployed.
 -spec deploy_nodes(NumNodes :: integer(), any()) -> [node()].
 deploy_nodes(NumNodes, InitialConfig) ->
-    ?HARNESS:deploy_nodes(NumNodes, InitialConfig).
-=======
-deploy_nodes(NumNodes, Versions) ->
-    ?HARNESS:deploy_nodes(NumNodes, Versions).
->>>>>>> 8b9a8743
+    NodeConfig = [{current, InitialConfig} || _ <- lists:seq(1,NumNodes)],
+    ?HARNESS:deploy_nodes(NodeConfig).
 
 %% @doc Start the specified Riak node
 start(Node) ->
@@ -349,30 +350,27 @@
             Default
     end.
 
-%% @doc Safely construct a `NumNode' size cluster and return a list of
-%%      the deployed nodes.
+%% @doc Safely construct a new cluster and return a list of the deployed nodes
+%% @todo Add -spec and update doc to reflect mult-version changes
+build_cluster(Versions) when is_list(Versions) ->
+    build_cluster(length(Versions), Versions, default);
 build_cluster(NumNodes) ->
-<<<<<<< HEAD
     build_cluster(NumNodes, default).
 
 %% @doc Safely construct a `NumNode' size cluster using
 %%      `InitialConfig'. Return a list of the deployed nodes.
 build_cluster(NumNodes, InitialConfig) ->
-    %% Deploy a set of new nodes
-    Nodes = deploy_nodes(NumNodes, InitialConfig),
-=======
-    build_cluster(NumNodes, []).
-
-build_cluster(NumNodes, Versions) ->
+    build_cluster(NumNodes, [], InitialConfig).
+
+build_cluster(NumNodes, Versions, InitialConfig) ->
     %% Deploy a set of new nodes
     Nodes =
         case Versions of
             [] ->
-                deploy_nodes(NumNodes);
+                deploy_nodes(NumNodes, InitialConfig);
             _ ->
-                deploy_nodes(NumNodes, Versions)
-        end,
->>>>>>> 8b9a8743
+                deploy_nodes(Versions)
+        end,
 
     %% Ensure each node owns 100% of it's own ring
     [?assertEqual([Node], owners_according_to(Node)) || Node <- Nodes],
