--- conflicted
+++ resolved
@@ -3237,14 +3237,9 @@
 
 %% @doc Stop dbg tracing.
 -spec stop_tracing() -> ok.
-stop_tracing() ->
-<<<<<<< HEAD
-    ?LOG_INFO("stop all dbg tracing"),
-    dbg:stop_clear(),
-=======
-    lager:info("stop all dbg tracing"),
+stop_tracing() ->?
+    LOG_INFO("stop all dbg tracing"),
     stop_and_clear(),
->>>>>>> 195c1f5d
     ok.
 
 -if(?OTP_RELEASE >= 25).
@@ -3289,16 +3284,8 @@
                           proplists:get_value('$supported', Capabilities))),
     ok.
 
-<<<<<<< HEAD
 -spec reset_cookie(Node :: node(), ToCookie :: atom(), FromCookie :: atom())
         -> true | tuple().
-=======
-
--spec reset_cookie(node(), atom(), atom()) -> true|tuple().
-
--if(?OTP_RELEASE > 24).
-
->>>>>>> 195c1f5d
 reset_cookie(Node, OldCookie, NewCookie) ->
     %% TODO: Will it break if we do the OTP 25+ calls on all versions?
     OtpRel = otp_release(),
@@ -3313,7 +3300,6 @@
 
 -spec no_op(term()) -> ok.
 no_op(_Params) ->
-<<<<<<< HEAD
     ok.
 
 -spec get_stats(Node :: node()) -> rtt:stats().
@@ -3404,7 +3390,4 @@
             ?_test(verify_product([kernel], unknown))
         ]}.
 
--endif.
-=======
-    ok.
->>>>>>> 195c1f5d
+-endif.